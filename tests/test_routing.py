--- conflicted
+++ resolved
@@ -1,1626 +1,1622 @@
-"""PyGeoprocessing 1.0 test suite."""
-import tempfile
-import unittest
-import shutil
-import os
-
-from osgeo import gdal
-from osgeo import osr
-from osgeo import ogr
-import numpy
-import numpy.testing
-import shapely.geometry
-import shapely.wkb
-
-import logging
-
-LOGGER = logging.getLogger(__name__)
-
-class TestRouting(unittest.TestCase):
-    """Tests for pygeoprocessing.routing."""
-
-    def setUp(self):
-        """Create a temporary workspace that's deleted later."""
-        self.workspace_dir = tempfile.mkdtemp()
-
-    def tearDown(self):
-        """Clean up remaining files."""
-        shutil.rmtree(self.workspace_dir)
-
-    def test_pit_filling(self):
-        """PGP.routing: test pitfilling."""
-        import pygeoprocessing.routing
-        driver = gdal.GetDriverByName('GTiff')
-        base_path = os.path.join(self.workspace_dir, 'base.tif')
-        dem_array = numpy.zeros((11, 11))
-        dem_array[3:8, 3:8] = -1.0
-        dem_array[0, 0] = -1.0
-        raster = driver.Create(
-            base_path, dem_array.shape[1], dem_array.shape[0], 1,
-            gdal.GDT_Float32)
-        band = raster.GetRasterBand(1)
-        band.WriteArray(dem_array)
-        band.FlushCache()
-        band = None
-        raster = None
-        fill_path = os.path.join(self.workspace_dir, 'filled.tif')
-
-        pygeoprocessing.routing.fill_pits(
-            (base_path, 1), fill_path, working_dir=self.workspace_dir)
-
-        result_raster = gdal.OpenEx(fill_path, gdal.OF_RASTER)
-        result_band = result_raster.GetRasterBand(1)
-        result_array = result_band.ReadAsArray()
-        result_band = None
-        result_raster = None
-        self.assertEqual(result_array.dtype, numpy.float32)
-        # the expected result is that the pit is filled in
-        dem_array[3:8, 3:8] = 0.0
-        numpy.testing.assert_almost_equal(result_array, dem_array)
-
-    def test_pit_filling_path_band_checking(self):
-        """PGP.routing: test pitfilling catches path-band formatting errors."""
-        import pygeoprocessing.routing
-
-        with self.assertRaises(ValueError):
-            pygeoprocessing.routing.fill_pits(
-                ('invalid path', 1), 'foo')
-
-        with self.assertRaises(ValueError):
-            pygeoprocessing.routing.fill_pits(
-                'invalid path', 'foo')
-
-    def test_pit_filling_nodata_int(self):
-        """PGP.routing: test pitfilling with nodata value."""
-        import pygeoprocessing.routing
-        driver = gdal.GetDriverByName('GTiff')
-        base_path = os.path.join(self.workspace_dir, 'base.tif')
-        dem_array = numpy.zeros((11, 11), dtype=numpy.int32)
-        nodata = 9999
-        dem_array[3:8, 3:8] = -1
-        dem_array[0, 0] = -1
-        dem_array[1, 1] = nodata
-        raster = driver.Create(
-            base_path, dem_array.shape[1], dem_array.shape[0], 1,
-            gdal.GDT_Int32)
-        band = raster.GetRasterBand(1)
-        band.WriteArray(dem_array)
-        band.FlushCache()
-        band = None
-        raster = None
-        fill_path = os.path.join(self.workspace_dir, 'filled.tif')
-
-        pygeoprocessing.routing.fill_pits(
-            (base_path, 1), fill_path, working_dir=self.workspace_dir)
-
-        result_raster = gdal.OpenEx(fill_path, gdal.OF_RASTER)
-        result_band = result_raster.GetRasterBand(1)
-        result_array = result_band.ReadAsArray()
-        result_band = None
-        result_raster = None
-        self.assertEqual(result_array.dtype, numpy.int32)
-        # the expected result is that the pit is filled in
-        dem_array[3:8, 3:8] = 0.0
-        numpy.testing.assert_almost_equal(result_array, dem_array)
-
-    def test_flow_dir_d8(self):
-        """PGP.routing: test D8 flow."""
-        import pygeoprocessing.routing
-
-        driver = gdal.GetDriverByName('GTiff')
-        dem_path = os.path.join(self.workspace_dir, 'dem.tif')
-        dem_array = numpy.zeros((11, 11))
-        dem_raster = driver.Create(
-            dem_path, dem_array.shape[1], dem_array.shape[0], 1,
-            gdal.GDT_Float32, options=(
-                'TILED=NO', 'BIGTIFF=YES', 'COMPRESS=LZW',
-                'BLOCKXSIZE=11', 'BLOCKYSIZE=1'))
-
-        dem_band = dem_raster.GetRasterBand(1)
-        dem_band.WriteArray(dem_array)
-        dem_band.FlushCache()
-        dem_band = None
-        dem_raster = None
-
-        target_flow_dir_path = os.path.join(
-            self.workspace_dir, 'flow_dir.tif')
-
-        pygeoprocessing.routing.flow_dir_d8(
-            (dem_path, 1), target_flow_dir_path,
-            working_dir=self.workspace_dir)
-
-        flow_dir_raster = gdal.OpenEx(target_flow_dir_path, gdal.OF_RASTER)
-        flow_dir_band = flow_dir_raster.GetRasterBand(1)
-        flow_array = flow_dir_band.ReadAsArray()
-        flow_dir_band = None
-        flow_dir_raster = None
-        self.assertEqual(flow_array.dtype, numpy.uint8)
-        # this is a regression result saved by hand
-        expected_result = numpy.array([
-            [2, 2, 2, 2, 2, 2, 2, 2, 2, 2, 0],
-            [4, 2, 2, 2, 2, 2, 2, 2, 2, 2, 0],
-            [4, 4, 2, 2, 2, 2, 2, 2, 2, 0, 0],
-            [4, 4, 4, 2, 2, 2, 2, 2, 0, 0, 0],
-            [4, 4, 4, 4, 2, 2, 2, 0, 0, 0, 0],
-            [4, 4, 4, 4, 4, 2, 0, 0, 0, 0, 0],
-            [4, 4, 4, 4, 4, 6, 0, 0, 0, 0, 0],
-            [4, 4, 4, 4, 6, 6, 6, 0, 0, 0, 0],
-            [4, 4, 4, 6, 6, 6, 6, 6, 0, 0, 0],
-            [4, 4, 6, 6, 6, 6, 6, 6, 6, 0, 0],
-            [4, 6, 6, 6, 6, 6, 6, 6, 6, 6, 0]])
-        numpy.testing.assert_almost_equal(flow_array, expected_result)
-
-    def test_flow_accum_d8(self):
-        """PGP.routing: test D8 flow accum."""
-        import pygeoprocessing.routing
-
-        driver = gdal.GetDriverByName('GTiff')
-        flow_dir_path = os.path.join(self.workspace_dir, 'flow_dir.tif')
-        # this was generated from a pre-calculated plateau drain dem
-        flow_dir_array = numpy.array([
-            [2, 2, 2, 2, 2, 2, 2, 2, 2, 2, 0],
-            [4, 2, 2, 2, 2, 2, 2, 2, 2, 2, 0],
-            [4, 4, 2, 2, 2, 2, 2, 2, 2, 0, 0],
-            [4, 4, 4, 2, 2, 2, 2, 2, 0, 0, 0],
-            [4, 4, 4, 4, 2, 2, 2, 0, 0, 0, 0],
-            [4, 4, 4, 4, 4, 2, 0, 0, 0, 0, 0],
-            [4, 4, 4, 4, 4, 6, 0, 0, 0, 0, 0],
-            [4, 4, 4, 4, 6, 6, 6, 0, 0, 0, 0],
-            [4, 4, 4, 6, 6, 6, 6, 6, 0, 0, 0],
-            [4, 4, 6, 6, 6, 6, 6, 6, 6, 0, 0],
-            [4, 6, 6, 6, 6, 6, 6, 6, 6, 6, 0]])
-        flow_dir_raster = driver.Create(
-            flow_dir_path, flow_dir_array.shape[1], flow_dir_array.shape[0],
-            1, gdal.GDT_Float32, options=(
-                'TILED=YES', 'BIGTIFF=YES', 'COMPRESS=LZW',
-                'BLOCKXSIZE=32', 'BLOCKYSIZE=32'))
-
-        flow_dir_band = flow_dir_raster.GetRasterBand(1)
-        flow_dir_band.WriteArray(flow_dir_array)
-        flow_dir_band.FlushCache()
-        flow_dir_band = None
-        flow_dir_raster = None
-
-        target_flow_accum_path = os.path.join(
-            self.workspace_dir, 'flow_accum.tif')
-
-        pygeoprocessing.routing.flow_accumulation_d8(
-            (flow_dir_path, 1), target_flow_accum_path)
-
-        flow_accum_raster = gdal.OpenEx(
-            target_flow_accum_path, gdal.OF_RASTER)
-        flow_accum_band = flow_accum_raster.GetRasterBand(1)
-        flow_accum_array = flow_accum_band.ReadAsArray()
-        flow_accum_band = None
-        flow_accum_raster = None
-        self.assertEqual(flow_accum_array.dtype, numpy.float64)
-
-        # this is a regression result saved by hand
-        expected_result = numpy.array(
-            [[1, 2, 3, 4, 5, 6, 5, 4, 3, 2, 1],
-             [1, 1, 2, 3, 4, 5, 4, 3, 2, 1, 1],
-             [2, 1, 1, 2, 3, 4, 3, 2, 1, 1, 2],
-             [3, 2, 1, 1, 2, 3, 2, 1, 1, 2, 3],
-             [4, 3, 2, 1, 1, 2, 1, 1, 2, 3, 4],
-             [5, 4, 3, 2, 1, 1, 1, 2, 3, 4, 5],
-             [5, 4, 3, 2, 1, 1, 1, 2, 3, 4, 5],
-             [4, 3, 2, 1, 1, 2, 1, 1, 2, 3, 4],
-             [3, 2, 1, 1, 2, 3, 2, 1, 1, 2, 3],
-             [2, 1, 1, 2, 3, 4, 3, 2, 1, 1, 2],
-             [1, 1, 2, 3, 4, 5, 4, 3, 2, 1, 1]])
-
-        numpy.testing.assert_almost_equal(flow_accum_array, expected_result)
-
-    def test_flow_accum_d8_flow_weights(self):
-        """PGP.routing: test D8 flow accum with flow weights."""
-        import pygeoprocessing.routing
-
-        driver = gdal.GetDriverByName('GTiff')
-        flow_dir_path = os.path.join(self.workspace_dir, 'flow_dir.tif')
-        # this was generated from a pre-calculated plateau drain dem
-        flow_dir_array = numpy.array([
-            [2, 2, 2, 2, 2, 2, 2, 2, 2, 2, 0],
-            [4, 2, 2, 2, 2, 2, 2, 2, 2, 2, 0],
-            [4, 4, 2, 2, 2, 2, 2, 2, 2, 0, 0],
-            [4, 4, 4, 2, 2, 2, 2, 2, 0, 0, 0],
-            [4, 4, 4, 4, 2, 2, 2, 0, 0, 0, 0],
-            [4, 4, 4, 4, 4, 2, 0, 0, 0, 0, 0],
-            [4, 4, 4, 4, 4, 6, 0, 0, 0, 0, 0],
-            [4, 4, 4, 4, 6, 6, 6, 0, 0, 0, 0],
-            [4, 4, 4, 6, 6, 6, 6, 6, 0, 0, 0],
-            [4, 4, 6, 6, 6, 6, 6, 6, 6, 0, 0],
-            [4, 6, 6, 6, 6, 6, 6, 6, 6, 6, 0]])
-        flow_dir_raster = driver.Create(
-            flow_dir_path, flow_dir_array.shape[1], flow_dir_array.shape[0],
-            1, gdal.GDT_Float32, options=(
-                'TILED=YES', 'BIGTIFF=YES', 'COMPRESS=LZW',
-                'BLOCKXSIZE=32', 'BLOCKYSIZE=32'))
-
-        flow_dir_band = flow_dir_raster.GetRasterBand(1)
-        flow_dir_band.WriteArray(flow_dir_array)
-        flow_dir_band.FlushCache()
-        flow_dir_band = None
-        flow_dir_raster = None
-
-        flow_weight_raster_path = os.path.join(
-            self.workspace_dir, 'flow_weights.tif')
-        flow_weight_array = numpy.empty(
-            flow_dir_array.shape)
-        flow_weight_constant = 2.7
-        flow_weight_array[:] = flow_weight_constant
-
-        flow_weight_raster = driver.Create(
-            flow_weight_raster_path, flow_weight_array.shape[1],
-            flow_weight_array.shape[0], 1, gdal.GDT_Float32, options=(
-                'TILED=YES', 'BIGTIFF=YES', 'COMPRESS=LZW',
-                'BLOCKXSIZE=32', 'BLOCKYSIZE=32'))
-        flow_weight_band = flow_weight_raster.GetRasterBand(1)
-        flow_weight_band.WriteArray(flow_weight_array)
-        flow_weight_band.FlushCache()
-        flow_weight_band = None
-        flow_weight_raster = None
-
-        target_flow_accum_path = os.path.join(
-            self.workspace_dir, 'flow_accum.tif')
-
-        pygeoprocessing.routing.flow_accumulation_d8(
-            (flow_dir_path, 1), target_flow_accum_path,
-            weight_raster_path_band=(flow_weight_raster_path, 1))
-
-        flow_accum_raster = gdal.OpenEx(
-            target_flow_accum_path, gdal.OF_RASTER)
-        flow_accum_band = flow_accum_raster.GetRasterBand(1)
-        flow_accum_array = flow_accum_band.ReadAsArray()
-        flow_accum_band = None
-        flow_accum_raster = None
-        self.assertEqual(flow_accum_array.dtype, numpy.float64)
-
-        # this is a regression result saved by hand from a simple run but
-        # multiplied by the flow weight constant so we know flow weights work.
-        expected_result = flow_weight_constant * numpy.array(
-            [[1, 2, 3, 4, 5, 6, 5, 4, 3, 2, 1],
-             [1, 1, 2, 3, 4, 5, 4, 3, 2, 1, 1],
-             [2, 1, 1, 2, 3, 4, 3, 2, 1, 1, 2],
-             [3, 2, 1, 1, 2, 3, 2, 1, 1, 2, 3],
-             [4, 3, 2, 1, 1, 2, 1, 1, 2, 3, 4],
-             [5, 4, 3, 2, 1, 1, 1, 2, 3, 4, 5],
-             [5, 4, 3, 2, 1, 1, 1, 2, 3, 4, 5],
-             [4, 3, 2, 1, 1, 2, 1, 1, 2, 3, 4],
-             [3, 2, 1, 1, 2, 3, 2, 1, 1, 2, 3],
-             [2, 1, 1, 2, 3, 4, 3, 2, 1, 1, 2],
-             [1, 1, 2, 3, 4, 5, 4, 3, 2, 1, 1]], dtype=numpy.float64)
-
-        numpy.testing.assert_almost_equal(
-            flow_accum_array, expected_result, 6)
-
-        pygeoprocessing.routing.flow_accumulation_d8(
-            (flow_dir_path, 1), target_flow_accum_path,
-            weight_raster_path_band=(flow_weight_raster_path, 1))
-
-        flow_accum_raster = gdal.OpenEx(
-            target_flow_accum_path, gdal.OF_RASTER)
-        flow_accum_band = flow_accum_raster.GetRasterBand(1)
-        flow_accum_array = flow_accum_band.ReadAsArray()
-        flow_accum_band = None
-        flow_accum_raster = None
-        self.assertEqual(flow_accum_array.dtype, numpy.float64)
-
-        # this is a regression result saved by hand from a simple run but
-        # multiplied by the flow weight constant so we know flow weights work.
-        zero_array = numpy.zeros(flow_dir_array.shape)
-        zero_raster_path = os.path.join(self.workspace_dir, 'zero.tif')
-        zero_raster = driver.Create(
-            zero_raster_path, zero_array.shape[1],
-            zero_array.shape[0], 1, gdal.GDT_Float32, options=(
-                'TILED=YES', 'BIGTIFF=YES', 'COMPRESS=LZW',
-                'BLOCKXSIZE=32', 'BLOCKYSIZE=32'))
-        zero_band = zero_raster.GetRasterBand(1)
-        zero_band.WriteArray(zero_array)
-        # doing this on purpose to make the weights as complicated as possible
-        zero_band.SetNoDataValue(0)
-        zero_band.FlushCache()
-        zero_band = None
-        zero_raster = None
-
-        pygeoprocessing.routing.flow_accumulation_d8(
-            (flow_dir_path, 1), target_flow_accum_path,
-            weight_raster_path_band=(zero_raster_path, 1))
-        flow_accum_raster = gdal.OpenEx(
-            target_flow_accum_path, gdal.OF_RASTER)
-        flow_accum_band = flow_accum_raster.GetRasterBand(1)
-        flow_accum_array = flow_accum_band.ReadAsArray()
-        flow_accum_band = None
-        flow_accum_raster = None
-        self.assertEqual(flow_accum_array.dtype, numpy.float64)
-
-        numpy.testing.assert_almost_equal(
-            flow_accum_array, zero_array, 6)
-
-    def test_flow_dir_mfd(self):
-        """PGP.routing: test multiple flow dir."""
-        import pygeoprocessing.routing
-
-        driver = gdal.GetDriverByName('GTiff')
-        dem_path = os.path.join(self.workspace_dir, 'dem.tif')
-        # this makes a flat raster with a left-to-right central channel
-        dem_array = numpy.zeros((11, 11))
-        dem_array[5, :] = -1
-        dem_raster = driver.Create(
-            dem_path, dem_array.shape[1], dem_array.shape[0], 1,
-            gdal.GDT_Float32, options=(
-                'TILED=NO', 'BIGTIFF=YES', 'COMPRESS=LZW',
-                'BLOCKXSIZE=11', 'BLOCKYSIZE=1'))
-
-        dem_band = dem_raster.GetRasterBand(1)
-        dem_band.WriteArray(dem_array)
-        dem_band.FlushCache()
-        dem_band = None
-        dem_raster = None
-
-        target_flow_dir_path = os.path.join(
-            self.workspace_dir, 'flow_dir.tif')
-
-        pygeoprocessing.routing.flow_dir_mfd(
-            (dem_path, 1), target_flow_dir_path,
-            working_dir=self.workspace_dir)
-
-        flow_dir_raster = gdal.OpenEx(target_flow_dir_path, gdal.OF_RASTER)
-        flow_dir_band = flow_dir_raster.GetRasterBand(1)
-        flow_array = flow_dir_band.ReadAsArray()
-        flow_dir_band = None
-        flow_dir_raster = None
-        self.assertEqual(flow_array.dtype, numpy.int32)
-
-        # this was generated from a hand checked result
-        expected_result = numpy.array([
-            [1761607680, 1178599424, 1178599424, 1178599424, 1178599424,
-             1178599424, 1178599424, 1178599424, 1178599424, 1178599424,
-             157286400],
-            [1761607680, 1178599424, 1178599424, 1178599424, 1178599424,
-             1178599424, 1178599424, 1178599424, 1178599424, 1178599424,
-             157286400],
-            [1761607680, 1178599424, 1178599424, 1178599424, 1178599424,
-             1178599424, 1178599424, 1178599424, 1178599424, 1178599424,
-             157286400],
-            [1761607680, 1178599424, 1178599424, 1178599424, 1178599424,
-             1178599424, 1178599424, 1178599424, 1178599424, 1178599424,
-             157286400],
-            [1761607680, 1178599424, 1178599424, 1178599424, 1178599424,
-             1178599424, 1178599424, 1178599424, 1178599424, 1178599424,
-             157286400],
-            [4603904, 983040, 983040, 983040, 983040, 524296, 15, 15, 15, 15,
-             1073741894],
-            [2400, 17984, 17984, 17984, 17984, 17984, 17984, 17984, 17984,
-             17984, 26880],
-            [2400, 17984, 17984, 17984, 17984, 17984, 17984, 17984, 17984,
-             17984, 26880],
-            [2400, 17984, 17984, 17984, 17984, 17984, 17984, 17984, 17984,
-             17984, 26880],
-            [2400, 17984, 17984, 17984, 17984, 17984, 17984, 17984, 17984,
-             17984, 26880],
-            [2400, 17984, 17984, 17984, 17984, 17984, 17984, 17984, 17984,
-             17984, 26880]])
-
-        numpy.testing.assert_almost_equal(flow_array, expected_result)
-
-    def test_flow_accum_mfd(self):
-        """PGP.routing: test flow accumulation for multiple flow."""
-        import pygeoprocessing.routing
-        driver = gdal.GetDriverByName('GTiff')
-
-        n = 11
-        dem_path = os.path.join(self.workspace_dir, 'dem.tif')
-        dem_array = numpy.zeros((n, n))
-        dem_raster = driver.Create(
-            dem_path, dem_array.shape[1], dem_array.shape[0], 1,
-            gdal.GDT_Float32, options=(
-                'TILED=YES', 'BIGTIFF=YES', 'COMPRESS=LZW',
-                'BLOCKXSIZE=32', 'BLOCKYSIZE=32'))
-
-        dem_array[int(n/2), :] = -1
-
-        dem_band = dem_raster.GetRasterBand(1)
-        dem_band.WriteArray(dem_array)
-        dem_band.FlushCache()
-        dem_band = None
-        dem_raster = None
-
-        flow_dir_path = os.path.join(self.workspace_dir, 'flow_dir.tif')
-        pygeoprocessing.routing.flow_dir_mfd(
-            (dem_path, 1), flow_dir_path,
-            working_dir=self.workspace_dir)
-
-        target_flow_accum_path = os.path.join(
-            self.workspace_dir, 'flow_accum_mfd.tif')
-
-        pygeoprocessing.routing.flow_accumulation_mfd(
-            (flow_dir_path, 1), target_flow_accum_path)
-
-        flow_accum_raster = gdal.OpenEx(
-            target_flow_accum_path, gdal.OF_RASTER)
-        flow_accum_band = flow_accum_raster.GetRasterBand(1)
-        flow_array = flow_accum_band.ReadAsArray()
-        flow_accum_band = None
-        flow_accum_raster = None
-        self.assertEqual(flow_array.dtype, numpy.float64)
-
-        # this was generated from a hand-checked result
-        expected_result = numpy.array([
-            [1., 1., 1., 1., 1., 1., 1., 1., 1., 1., 1.],
-            [1.88571429, 2.11428571, 2., 2., 2., 2., 2., 2., 2., 2.11428571,
-             1.88571429],
-            [2.7355102, 3.23183673, 3.03265306, 3., 3., 3., 3., 3.,
-             3.03265306, 3.23183673, 2.7355102],
-            [3.56468805, 4.34574927, 4.08023324, 4.00932945, 4., 4., 4.,
-             4.00932945, 4.08023324, 4.34574927, 3.56468805],
-            [4.38045548, 5.45412012, 5.13583673, 5.02692212, 5.00266556, 5.,
-             5.00266556, 5.02692212, 5.13583673, 5.45412012, 4.38045548],
-            [60.5, 51.12681336, 39.01272503, 27.62141227, 16.519192,
-             11.00304635, 16.519192, 27.62141227, 39.01272503, 51.12681336,
-             60.5],
-            [4.38045548, 5.45412012, 5.13583673, 5.02692212, 5.00266556, 5.,
-             5.00266556, 5.02692212, 5.13583673, 5.45412012, 4.38045548],
-            [3.56468805, 4.34574927, 4.08023324, 4.00932945, 4., 4., 4.,
-             4.00932945, 4.08023324, 4.34574927, 3.56468805],
-            [2.7355102, 3.23183673, 3.03265306, 3., 3., 3., 3., 3.,
-             3.03265306, 3.23183673, 2.7355102],
-            [1.88571429, 2.11428571, 2., 2., 2., 2., 2., 2., 2., 2.11428571,
-             1.88571429],
-            [1., 1., 1., 1., 1., 1., 1., 1., 1., 1., 1.]])
-
-        numpy.testing.assert_almost_equal(flow_array, expected_result)
-
-    def test_flow_accum_mfd_with_weights(self):
-        """PGP.routing: test flow accum for mfd with weights."""
-        import pygeoprocessing.routing
-        driver = gdal.GetDriverByName('GTiff')
-
-        n = 11
-        dem_raster_path = os.path.join(self.workspace_dir, 'dem.tif')
-        dem_array = numpy.zeros((n, n))
-        dem_raster = driver.Create(
-            dem_raster_path, dem_array.shape[1], dem_array.shape[0], 1,
-            gdal.GDT_Float32, options=(
-                'TILED=YES', 'BIGTIFF=YES', 'COMPRESS=LZW',
-                'BLOCKXSIZE=32', 'BLOCKYSIZE=32'))
-
-        dem_array[int(n/2), :] = -1
-
-        dem_band = dem_raster.GetRasterBand(1)
-        dem_band.WriteArray(dem_array)
-        dem_band.FlushCache()
-        dem_band = None
-        dem_raster = None
-
-        flow_dir_path = os.path.join(self.workspace_dir, 'flow_dir.tif')
-        pygeoprocessing.routing.flow_dir_mfd(
-            (dem_raster_path, 1), flow_dir_path,
-            working_dir=self.workspace_dir)
-
-        flow_weight_raster_path = os.path.join(
-            self.workspace_dir, 'flow_weights.tif')
-        flow_weight_array = numpy.empty((n, n))
-        flow_weight_constant = 2.7
-        flow_weight_array[:] = flow_weight_constant
-        pygeoprocessing.new_raster_from_base(
-            flow_dir_path, flow_weight_raster_path, gdal.GDT_Float32,
-            [-1.0])
-        flow_weight_raster = gdal.OpenEx(
-            flow_weight_raster_path, gdal.OF_RASTER | gdal.GA_Update)
-        flow_weight_band = flow_weight_raster.GetRasterBand(1)
-        flow_weight_band.WriteArray(flow_weight_array)
-        flow_weight_band.FlushCache()
-        flow_weight_band = None
-        flow_weight_raster = None
-
-        target_flow_accum_path = os.path.join(
-            self.workspace_dir, 'flow_accum_mfd.tif')
-
-        pygeoprocessing.routing.flow_accumulation_mfd(
-            (flow_dir_path, 1), target_flow_accum_path,
-            weight_raster_path_band=(flow_weight_raster_path, 1))
-
-        flow_accum_raster = gdal.OpenEx(
-            target_flow_accum_path, gdal.OF_RASTER)
-        flow_accum_band = flow_accum_raster.GetRasterBand(1)
-        flow_array = flow_accum_band.ReadAsArray()
-        flow_accum_band = None
-        flow_accum_raster = None
-        self.assertEqual(flow_array.dtype, numpy.float64)
-
-        # this was generated from a hand-checked result with flow weight of
-        # 1, so the result should be twice that since we have flow weights
-        # of 2.
-        expected_result = flow_weight_constant * numpy.array([
-            [1., 1., 1., 1., 1., 1., 1., 1., 1., 1., 1.],
-            [1.88571429, 2.11428571, 2., 2., 2., 2., 2., 2., 2., 2.11428571,
-             1.88571429],
-            [2.7355102, 3.23183673, 3.03265306, 3., 3., 3., 3., 3.,
-             3.03265306, 3.23183673, 2.7355102],
-            [3.56468805, 4.34574927, 4.08023324, 4.00932945, 4., 4., 4.,
-             4.00932945, 4.08023324, 4.34574927, 3.56468805],
-            [4.38045548, 5.45412012, 5.13583673, 5.02692212, 5.00266556, 5.,
-             5.00266556, 5.02692212, 5.13583673, 5.45412012, 4.38045548],
-            [60.5, 51.12681336, 39.01272503, 27.62141227, 16.519192,
-             11.00304635, 16.519192, 27.62141227, 39.01272503, 51.12681336,
-             60.5],
-            [4.38045548, 5.45412012, 5.13583673, 5.02692212, 5.00266556, 5.,
-             5.00266556, 5.02692212, 5.13583673, 5.45412012, 4.38045548],
-            [3.56468805, 4.34574927, 4.08023324, 4.00932945, 4., 4., 4.,
-             4.00932945, 4.08023324, 4.34574927, 3.56468805],
-            [2.7355102, 3.23183673, 3.03265306, 3., 3., 3., 3., 3.,
-             3.03265306, 3.23183673, 2.7355102],
-            [1.88571429, 2.11428571, 2., 2., 2., 2., 2., 2., 2., 2.11428571,
-             1.88571429],
-            [1., 1., 1., 1., 1., 1., 1., 1., 1., 1., 1.]])
-
-        numpy.testing.assert_almost_equal(flow_array, expected_result, 1e-6)
-
-         # try with zero weights
-        zero_array = numpy.zeros(expected_result.shape, dtype=numpy.float32)
-        zero_raster_path = os.path.join(self.workspace_dir, 'zero.tif')
-        zero_raster = driver.Create(
-            zero_raster_path, zero_array.shape[1],
-            zero_array.shape[0], 1, gdal.GDT_Float32, options=(
-                'TILED=YES', 'BIGTIFF=YES', 'COMPRESS=LZW',
-                'BLOCKXSIZE=32', 'BLOCKYSIZE=32'))
-        zero_band = zero_raster.GetRasterBand(1)
-        zero_band.WriteArray(zero_array)
-        zero_band.SetNoDataValue(0)
-        zero_band.FlushCache()
-        zero_raster.FlushCache()
-        zero_band = None
-        zero_raster = None
-
-        pygeoprocessing.routing.flow_accumulation_mfd(
-            (flow_dir_path, 1), target_flow_accum_path,
-            weight_raster_path_band=(zero_raster_path, 1))
-        flow_accum_raster = gdal.OpenEx(
-            target_flow_accum_path, gdal.OF_RASTER)
-        flow_accum_band = flow_accum_raster.GetRasterBand(1)
-        flow_accum_array = flow_accum_band.ReadAsArray()
-        flow_accum_band = None
-        flow_accum_raster = None
-        self.assertEqual(flow_accum_array.dtype, numpy.float64)
-
-        numpy.testing.assert_almost_equal(
-            numpy.sum(flow_accum_array), numpy.sum(zero_array), 6)
-
-
-    def test_distance_to_channel_d8(self):
-        """PGP.routing: test distance to channel D8."""
-        import pygeoprocessing.routing
-        driver = gdal.GetDriverByName('GTiff')
-        flow_dir_d8_path = os.path.join(self.workspace_dir, 'flow_dir.d8_tif')
-
-        # this is a flow direction raster that was created from a plateau drain
-        flow_dir_d8_array = numpy.array([
-            [2, 2, 2, 2, 2, 2, 2, 2, 2, 2, 0],
-            [4, 2, 2, 2, 2, 2, 2, 2, 2, 2, 0],
-            [4, 4, 2, 2, 2, 2, 2, 2, 2, 0, 0],
-            [4, 4, 4, 2, 2, 2, 2, 2, 0, 0, 0],
-            [4, 4, 4, 4, 2, 2, 2, 0, 0, 0, 0],
-            [4, 4, 4, 4, 4, 2, 0, 0, 0, 0, 0],
-            [4, 4, 4, 4, 4, 6, 0, 0, 0, 0, 0],
-            [4, 4, 4, 4, 6, 6, 6, 0, 0, 0, 0],
-            [4, 4, 4, 6, 6, 6, 6, 6, 0, 0, 0],
-            [4, 4, 6, 6, 6, 6, 6, 6, 6, 0, 0],
-            [4, 6, 6, 6, 6, 6, 6, 6, 6, 6, 0]])
-        flow_dir_d8_raster = driver.Create(
-            flow_dir_d8_path, flow_dir_d8_array.shape[1],
-            flow_dir_d8_array.shape[0], 1, gdal.GDT_Byte, options=(
-                'TILED=YES', 'BIGTIFF=YES', 'COMPRESS=LZW',
-                    'BLOCKXSIZE=32', 'BLOCKYSIZE=32'))
-        flow_dir_d8_band = flow_dir_d8_raster.GetRasterBand(1)
-        flow_dir_d8_band.WriteArray(flow_dir_d8_array)
-        flow_dir_d8_band.FlushCache()
-        flow_dir_d8_band = None
-        flow_dir_d8_raster = None
-
-        # taken from a manual inspection of a flow accumulation run
-        channel_path = os.path.join(self.workspace_dir, 'channel.tif')
-        channel_array = numpy.array(
-            [[1, 1, 1, 1, 1, 1, 1, 1, 1, 1, 1],
-             [1, 0, 0, 0, 0, 0, 0, 0, 0, 0, 1],
-             [1, 0, 0, 0, 0, 0, 0, 0, 0, 0, 1],
-             [1, 0, 0, 0, 0, 0, 0, 0, 0, 0, 1],
-             [1, 1, 0, 0, 0, 0, 0, 0, 0, 1, 1],
-             [1, 1, 0, 0, 0, 0, 0, 0, 0, 1, 1],
-             [1, 1, 0, 0, 0, 0, 0, 0, 0, 1, 1],
-             [1, 0, 0, 0, 0, 0, 0, 0, 0, 0, 1],
-             [1, 0, 0, 0, 0, 0, 0, 0, 0, 0, 1],
-             [1, 0, 0, 0, 0, 0, 0, 0, 0, 0, 1],
-             [1, 1, 1, 1, 1, 1, 1, 1, 1, 1, 1]])
-
-        channel_raster = driver.Create(
-            channel_path, channel_array.shape[1],
-            channel_array.shape[0], 1, gdal.GDT_Byte, options=(
-                'TILED=YES', 'BIGTIFF=YES', 'COMPRESS=LZW',
-                    'BLOCKXSIZE=32', 'BLOCKYSIZE=32'))
-        channel_band = channel_raster.GetRasterBand(1)
-        channel_band.WriteArray(channel_array)
-        channel_band.FlushCache()
-        channel_band = None
-        channel_raster = None
-
-        distance_to_channel_d8_path = os.path.join(
-            self.workspace_dir, 'distance_to_channel_d8.tif')
-        pygeoprocessing.routing.distance_to_channel_d8(
-            (flow_dir_d8_path, 1), (channel_path, 1),
-            distance_to_channel_d8_path)
-
-        distance_to_channel_d8_raster = gdal.OpenEx(
-            distance_to_channel_d8_path, gdal.OF_RASTER)
-        distance_to_channel_d8_band = (
-            distance_to_channel_d8_raster.GetRasterBand(1))
-        distance_to_channel_d8_array = (
-            distance_to_channel_d8_band.ReadAsArray())
-        distance_to_channel_d8_band = None
-        distance_to_channel_d8_raster = None
-
-        expected_result = numpy.array(
-            [[0, 0, 0, 0, 0, 0, 0, 0, 0, 0, 0],
-             [0, 1, 1, 1, 1, 1, 1, 1, 1, 1, 0],
-             [0, 1, 2, 2, 2, 2, 2, 2, 2, 1, 0],
-             [0, 1, 2, 3, 3, 3, 3, 3, 2, 1, 0],
-             [0, 0, 1, 2, 4, 4, 4, 2, 1, 0, 0],
-             [0, 0, 1, 2, 3, 5, 3, 2, 1, 0, 0],
-             [0, 0, 1, 2, 3, 4, 3, 2, 1, 0, 0],
-             [0, 1, 2, 3, 3, 3, 3, 3, 2, 1, 0],
-             [0, 1, 2, 2, 2, 2, 2, 2, 2, 1, 0],
-             [0, 1, 1, 1, 1, 1, 1, 1, 1, 1, 0],
-             [0, 0, 0, 0, 0, 0, 0, 0, 0, 0, 0]])
-
-        numpy.testing.assert_almost_equal(
-            distance_to_channel_d8_array, expected_result)
-
-
-    def test_distance_to_channel_d8_with_weights(self):
-        """PGP.routing: test distance to channel D8."""
-        import pygeoprocessing.routing
-        driver = gdal.GetDriverByName('GTiff')
-        flow_dir_d8_path = os.path.join(self.workspace_dir, 'flow_dir.d8_tif')
-
-        # this is a flow direction raster that was created from a plateau drain
-        flow_dir_d8_array = numpy.array([
-            [2, 2, 2, 2, 2, 2, 2, 2, 2, 2, 0],
-            [4, 2, 2, 2, 2, 2, 2, 2, 2, 2, 0],
-            [4, 4, 2, 2, 2, 2, 2, 2, 2, 0, 0],
-            [4, 4, 4, 2, 2, 2, 2, 2, 0, 0, 0],
-            [4, 4, 4, 4, 2, 2, 2, 0, 0, 0, 0],
-            [4, 4, 4, 4, 4, 2, 0, 0, 0, 0, 0],
-            [4, 4, 4, 4, 4, 6, 0, 0, 0, 0, 0],
-            [4, 4, 4, 4, 6, 6, 6, 0, 0, 0, 0],
-            [4, 4, 4, 6, 6, 6, 6, 6, 0, 0, 0],
-            [4, 4, 6, 6, 6, 6, 6, 6, 6, 0, 0],
-            [4, 6, 6, 6, 6, 6, 6, 6, 6, 6, 0]])
-        flow_dir_d8_raster = driver.Create(
-            flow_dir_d8_path, flow_dir_d8_array.shape[1],
-            flow_dir_d8_array.shape[0], 1, gdal.GDT_Byte, options=(
-                'TILED=YES', 'BIGTIFF=YES', 'COMPRESS=LZW',
-                    'BLOCKXSIZE=32', 'BLOCKYSIZE=32'))
-        flow_dir_d8_band = flow_dir_d8_raster.GetRasterBand(1)
-        flow_dir_d8_band.WriteArray(flow_dir_d8_array)
-        flow_dir_d8_band.FlushCache()
-        flow_dir_d8_band = None
-        flow_dir_d8_raster = None
-
-        # taken from a manual inspection of a flow accumulation run
-        channel_path = os.path.join(self.workspace_dir, 'channel.tif')
-        channel_array = numpy.array(
-            [[1, 1, 1, 1, 1, 1, 1, 1, 1, 1, 1],
-             [1, 0, 0, 0, 0, 0, 0, 0, 0, 0, 1],
-             [1, 0, 0, 0, 0, 0, 0, 0, 0, 0, 1],
-             [1, 0, 0, 0, 0, 0, 0, 0, 0, 0, 1],
-             [1, 1, 0, 0, 0, 0, 0, 0, 0, 1, 1],
-             [1, 1, 0, 0, 0, 0, 0, 0, 0, 1, 1],
-             [1, 1, 0, 0, 0, 0, 0, 0, 0, 1, 1],
-             [1, 0, 0, 0, 0, 0, 0, 0, 0, 0, 1],
-             [1, 0, 0, 0, 0, 0, 0, 0, 0, 0, 1],
-             [1, 0, 0, 0, 0, 0, 0, 0, 0, 0, 1],
-             [1, 1, 1, 1, 1, 1, 1, 1, 1, 1, 1]])
-
-        channel_raster = driver.Create(
-            channel_path, channel_array.shape[1],
-            channel_array.shape[0], 1, gdal.GDT_Byte, options=(
-                'TILED=YES', 'BIGTIFF=YES', 'COMPRESS=LZW',
-                    'BLOCKXSIZE=32', 'BLOCKYSIZE=32'))
-        channel_band = channel_raster.GetRasterBand(1)
-        channel_band.WriteArray(channel_array)
-        channel_band.FlushCache()
-        channel_band = None
-        channel_raster = None
-
-        flow_weight_array = numpy.empty(flow_dir_d8_array.shape)
-        weight_factor = 2.0
-        flow_weight_array[:] = weight_factor
-        flow_dir_d8_weight_path = os.path.join(
-            self.workspace_dir, 'flow_dir_d8.tif')
-        flow_dir_d8_weight_raster = driver.Create(
-            flow_dir_d8_weight_path, flow_weight_array.shape[1],
-            flow_weight_array.shape[0], 1, gdal.GDT_Int32, options=(
-                'TILED=YES', 'BIGTIFF=YES', 'COMPRESS=LZW',
-                    'BLOCKXSIZE=32', 'BLOCKYSIZE=32'))
-        flow_dir_d8_weight_band = flow_dir_d8_weight_raster.GetRasterBand(1)
-        flow_dir_d8_weight_band.WriteArray(flow_weight_array)
-        flow_dir_d8_weight_band.FlushCache()
-        flow_dir_d8_weight_band = None
-        flow_dir_d8_weight_raster = None
-
-        distance_to_channel_d8_path = os.path.join(
-            self.workspace_dir, 'distance_to_channel_d8.tif')
-        pygeoprocessing.routing.distance_to_channel_d8(
-            (flow_dir_d8_path, 1), (channel_path, 1),
-            distance_to_channel_d8_path,
-            weight_raster_path_band=(flow_dir_d8_weight_path, 1))
-
-        distance_to_channel_d8_raster = gdal.OpenEx(
-            distance_to_channel_d8_path, gdal.OF_RASTER)
-        distance_to_channel_d8_band = (
-            distance_to_channel_d8_raster.GetRasterBand(1))
-        distance_to_channel_d8_array = (
-            distance_to_channel_d8_band.ReadAsArray())
-        distance_to_channel_d8_band = None
-        distance_to_channel_d8_raster = None
-
-        expected_result = weight_factor * numpy.array(
-            [[0, 0, 0, 0, 0, 0, 0, 0, 0, 0, 0],
-             [0, 1, 1, 1, 1, 1, 1, 1, 1, 1, 0],
-             [0, 1, 2, 2, 2, 2, 2, 2, 2, 1, 0],
-             [0, 1, 2, 3, 3, 3, 3, 3, 2, 1, 0],
-             [0, 0, 1, 2, 4, 4, 4, 2, 1, 0, 0],
-             [0, 0, 1, 2, 3, 5, 3, 2, 1, 0, 0],
-             [0, 0, 1, 2, 3, 4, 3, 2, 1, 0, 0],
-             [0, 1, 2, 3, 3, 3, 3, 3, 2, 1, 0],
-             [0, 1, 2, 2, 2, 2, 2, 2, 2, 1, 0],
-             [0, 1, 1, 1, 1, 1, 1, 1, 1, 1, 0],
-             [0, 0, 0, 0, 0, 0, 0, 0, 0, 0, 0]])
-
-        numpy.testing.assert_almost_equal(
-            distance_to_channel_d8_array, expected_result)
-
-        # try with zero weights
-        zero_array = numpy.zeros(
-            distance_to_channel_d8_array.shape, dtype=numpy.float32)
-        zero_raster_path = os.path.join(self.workspace_dir, 'zero.tif')
-        zero_raster = driver.Create(
-            zero_raster_path, zero_array.shape[1],
-            zero_array.shape[0], 1, gdal.GDT_Float32, options=(
-                'TILED=YES', 'BIGTIFF=YES', 'COMPRESS=LZW',
-                'BLOCKXSIZE=32', 'BLOCKYSIZE=32'))
-        zero_band = zero_raster.GetRasterBand(1)
-        zero_band.WriteArray(zero_array)
-        zero_band.SetNoDataValue(0)
-        zero_band.FlushCache()
-        zero_raster.FlushCache()
-        zero_band = None
-        zero_raster = None
-        pygeoprocessing.routing.distance_to_channel_d8(
-            (flow_dir_d8_path, 1), (channel_path, 1),
-            distance_to_channel_d8_path,
-            weight_raster_path_band=(zero_raster_path, 1))
-
-        distance_to_channel_d8_raster = gdal.OpenEx(
-            distance_to_channel_d8_path, gdal.OF_RASTER)
-        distance_to_channel_d8_band = (
-            distance_to_channel_d8_raster.GetRasterBand(1))
-        distance_to_channel_d8_array = (
-            distance_to_channel_d8_band.ReadAsArray())
-        distance_to_channel_d8_band = None
-        distance_to_channel_d8_raster = None
-
-        numpy.testing.assert_almost_equal(
-            distance_to_channel_d8_array, zero_array)
-
-
-    def test_distance_to_channel_mfd(self):
-        """PGP.routing: test distance to channel mfd."""
-        import pygeoprocessing.routing
-        driver = gdal.GetDriverByName('GTiff')
-        flow_dir_mfd_path = os.path.join(
-            self.workspace_dir, 'flow_dir_mfd.tif')
-        flow_dir_mfd_array = numpy.array([
-            [1761607680, 1178599424, 1178599424, 1178599424, 1178599424,
-             1178599424, 1178599424, 1178599424, 1178599424, 1178599424,
-             157286400],
-            [1761607680, 1178599424, 1178599424, 1178599424, 1178599424,
-             1178599424, 1178599424, 1178599424, 1178599424, 1178599424,
-             157286400],
-            [1761607680, 1178599424, 1178599424, 1178599424, 1178599424,
-             1178599424, 1178599424, 1178599424, 1178599424, 1178599424,
-             157286400],
-            [1761607680, 1178599424, 1178599424, 1178599424, 1178599424,
-             1178599424, 1178599424, 1178599424, 1178599424, 1178599424,
-             157286400],
-            [1761607680, 1178599424, 1178599424, 1178599424, 1178599424,
-             1178599424, 1178599424, 1178599424, 1178599424, 1178599424,
-             157286400],
-            [4603904, 983040, 983040, 983040, 983040, 524296, 15, 15, 15, 15,
-             1073741894],
-            [2400, 17984, 17984, 17984, 17984, 17984, 17984, 17984, 17984,
-             17984, 26880],
-            [2400, 17984, 17984, 17984, 17984, 17984, 17984, 17984, 17984,
-             17984, 26880],
-            [2400, 17984, 17984, 17984, 17984, 17984, 17984, 17984, 17984,
-             17984, 26880],
-            [2400, 17984, 17984, 17984, 17984, 17984, 17984, 17984, 17984,
-             17984, 26880],
-            [2400, 17984, 17984, 17984, 17984, 17984, 17984, 17984, 17984,
-             17984, 26880]])
-        flow_dir_mfd_raster = driver.Create(
-            flow_dir_mfd_path, flow_dir_mfd_array.shape[1],
-            flow_dir_mfd_array.shape[0], 1, gdal.GDT_Int32, options=(
-                'TILED=YES', 'BIGTIFF=YES', 'COMPRESS=LZW',
-                    'BLOCKXSIZE=32', 'BLOCKYSIZE=32'))
-        flow_dir_mfd_band = flow_dir_mfd_raster.GetRasterBand(1)
-        flow_dir_mfd_band.WriteArray(flow_dir_mfd_array)
-        flow_dir_mfd_band.FlushCache()
-        flow_dir_mfd_band = None
-        flow_dir_mfd_raster = None
-
-        # taken from a manual inspection of a flow accumulation run
-        channel_path = os.path.join(self.workspace_dir, 'channel.tif')
-        channel_array = numpy.array(
-            [[0, 0, 0, 0, 0, 0, 0, 0, 0, 0, 0],
-             [0, 0, 0, 0, 0, 0, 0, 0, 0, 0, 0],
-             [0, 0, 0, 0, 0, 0, 0, 0, 0, 0, 0],
-             [0, 0, 0, 0, 0, 0, 0, 0, 0, 0, 0],
-             [0, 0, 0, 0, 0, 0, 0, 0, 0, 0, 0],
-             [1, 1, 1, 1, 1, 1, 1, 1, 1, 1, 1],
-             [0, 0, 0, 0, 0, 0, 0, 0, 0, 0, 0],
-             [0, 0, 0, 0, 0, 0, 0, 0, 0, 0, 0],
-             [0, 0, 0, 0, 0, 0, 0, 0, 0, 0, 0],
-             [0, 0, 0, 0, 0, 0, 0, 0, 0, 0, 0],
-             [0, 0, 0, 0, 0, 0, 0, 0, 0, 0, 0]])
-
-        channel_raster = driver.Create(
-            channel_path, channel_array.shape[1],
-            channel_array.shape[0], 1, gdal.GDT_Byte, options=(
-                'TILED=YES', 'BIGTIFF=YES', 'COMPRESS=LZW',
-                    'BLOCKXSIZE=32', 'BLOCKYSIZE=32'))
-        channel_band = channel_raster.GetRasterBand(1)
-        channel_band.WriteArray(channel_array)
-        channel_band.FlushCache()
-        channel_band = None
-        channel_raster = None
-
-        distance_to_channel_mfd_path = os.path.join(
-            self.workspace_dir, 'distance_to_channel_mfd.tif')
-        pygeoprocessing.routing.distance_to_channel_mfd(
-            (flow_dir_mfd_path, 1), (channel_path, 1),
-            distance_to_channel_mfd_path)
-
-        distance_to_channel_mfd_raster = gdal.OpenEx(
-            distance_to_channel_mfd_path, gdal.OF_RASTER)
-        distance_to_channel_mfd_band = (
-            distance_to_channel_mfd_raster.GetRasterBand(1))
-        distance_to_channel_mfd_array = (
-            distance_to_channel_mfd_band.ReadAsArray())
-        distance_to_channel_mfd_band = None
-        distance_to_channel_mfd_raster = None
-
-        # this is a regression result copied by hand
-        expected_result = numpy.array(
-            [[5.98240137, 6.10285187, 6.15935357, 6.1786881, 6.18299413,
-              6.18346732, 6.18299413, 6.1786881, 6.15935357, 6.10285187,
-              5.98240137],
-             [4.77092897, 4.88539641, 4.93253084, 4.94511769, 4.94677386,
-              4.94677386, 4.94677386, 4.94511769, 4.93253084, 4.88539641,
-              4.77092897],
-             [3.56278943, 3.66892471, 3.70428382, 3.71008039, 3.71008039,
-              3.71008039, 3.71008039, 3.71008039, 3.70428382, 3.66892471,
-              3.56278943],
-             [2.35977407, 2.45309892, 2.47338693, 2.47338693, 2.47338693,
-              2.47338693, 2.47338693, 2.47338693, 2.47338693, 2.45309892,
-              2.35977407],
-             [1.16568542, 1.23669346, 1.23669346, 1.23669346, 1.23669346,
-              1.23669346, 1.23669346, 1.23669346, 1.23669346, 1.23669346,
-              1.16568542],
-             [0., 0., 0., 0., 0., 0., 0., 0., 0., 0., 0.],
-             [1.16568542, 1.23669346, 1.23669346, 1.23669346, 1.23669346,
-              1.23669346, 1.23669346, 1.23669346, 1.23669346, 1.23669346,
-              1.16568542],
-             [2.35977407, 2.45309892, 2.47338693, 2.47338693, 2.47338693,
-              2.47338693, 2.47338693, 2.47338693, 2.47338693, 2.45309892,
-              2.35977407],
-             [3.56278943, 3.66892471, 3.70428382, 3.71008039, 3.71008039,
-              3.71008039, 3.71008039, 3.71008039, 3.70428382, 3.66892471,
-              3.56278943],
-             [4.77092897, 4.88539641, 4.93253084, 4.94511769, 4.94677386,
-              4.94677386, 4.94677386, 4.94511769, 4.93253084, 4.88539641,
-              4.77092897],
-             [5.98240137, 6.10285187, 6.15935357, 6.1786881, 6.18299413,
-              6.18346732, 6.18299413, 6.1786881, 6.15935357, 6.10285187,
-              5.98240137]])
-
-        numpy.testing.assert_almost_equal(
-            distance_to_channel_mfd_array, expected_result)
-
-    def test_distance_to_channel_mfd_with_weights(self):
-        """PGP.routing: test distance to channel mfd with weights."""
-        import pygeoprocessing.routing
-        driver = gdal.GetDriverByName('GTiff')
-        flow_dir_mfd_path = os.path.join(
-            self.workspace_dir, 'flow_dir_mfd.tif')
-        flow_dir_mfd_array = numpy.array([
-            [1761607680, 1178599424, 1178599424, 1178599424, 1178599424,
-             1178599424, 1178599424, 1178599424, 1178599424, 1178599424,
-             157286400],
-            [1761607680, 1178599424, 1178599424, 1178599424, 1178599424,
-             1178599424, 1178599424, 1178599424, 1178599424, 1178599424,
-             157286400],
-            [1761607680, 1178599424, 1178599424, 1178599424, 1178599424,
-             1178599424, 1178599424, 1178599424, 1178599424, 1178599424,
-             157286400],
-            [1761607680, 1178599424, 1178599424, 1178599424, 1178599424,
-             1178599424, 1178599424, 1178599424, 1178599424, 1178599424,
-             157286400],
-            [1761607680, 1178599424, 1178599424, 1178599424, 1178599424,
-             1178599424, 1178599424, 1178599424, 1178599424, 1178599424,
-             157286400],
-            [4603904, 983040, 983040, 983040, 983040, 524296, 15, 15, 15, 15,
-             1073741894],
-            [2400, 17984, 17984, 17984, 17984, 17984, 17984, 17984, 17984,
-             17984, 26880],
-            [2400, 17984, 17984, 17984, 17984, 17984, 17984, 17984, 17984,
-             17984, 26880],
-            [2400, 17984, 17984, 17984, 17984, 17984, 17984, 17984, 17984,
-             17984, 26880],
-            [2400, 17984, 17984, 17984, 17984, 17984, 17984, 17984, 17984,
-             17984, 26880],
-            [2400, 17984, 17984, 17984, 17984, 17984, 17984, 17984, 17984,
-             17984, 26880]])
-        flow_dir_mfd_raster = driver.Create(
-            flow_dir_mfd_path, flow_dir_mfd_array.shape[1],
-            flow_dir_mfd_array.shape[0], 1, gdal.GDT_Int32, options=(
-                'TILED=YES', 'BIGTIFF=YES', 'COMPRESS=LZW',
-                    'BLOCKXSIZE=32', 'BLOCKYSIZE=32'))
-        flow_dir_mfd_band = flow_dir_mfd_raster.GetRasterBand(1)
-        flow_dir_mfd_band.WriteArray(flow_dir_mfd_array)
-        flow_dir_mfd_band.FlushCache()
-        flow_dir_mfd_band = None
-        flow_dir_mfd_raster = None
-
-        flow_weight_array = numpy.empty(flow_dir_mfd_array.shape)
-        flow_weight_array[:] = 2.0
-        flow_dir_mfd_weight_path = os.path.join(
-            self.workspace_dir, 'flow_dir_mfd_weights.tif')
-        flow_dir_mfd_weight_raster = driver.Create(
-            flow_dir_mfd_weight_path, flow_weight_array.shape[1],
-            flow_weight_array.shape[0], 1, gdal.GDT_Int32, options=(
-                'TILED=YES', 'BIGTIFF=YES', 'COMPRESS=LZW',
-                    'BLOCKXSIZE=32', 'BLOCKYSIZE=32'))
-        flow_dir_mfd_weight_band = flow_dir_mfd_weight_raster.GetRasterBand(1)
-        flow_dir_mfd_weight_band.WriteArray(flow_weight_array)
-        flow_dir_mfd_weight_band.FlushCache()
-        flow_dir_mfd_weight_band = None
-        flow_dir_mfd_weight_raster = None
-
-        # taken from a manual inspection of a flow accumulation run
-        channel_path = os.path.join(self.workspace_dir, 'channel.tif')
-        channel_array = numpy.array(
-            [[0, 0, 0, 0, 0, 0, 0, 0, 0, 0, 0],
-             [0, 0, 0, 0, 0, 0, 0, 0, 0, 0, 0],
-             [0, 0, 0, 0, 0, 0, 0, 0, 0, 0, 0],
-             [0, 0, 0, 0, 0, 0, 0, 0, 0, 0, 0],
-             [0, 0, 0, 0, 0, 0, 0, 0, 0, 0, 0],
-             [1, 1, 1, 1, 1, 1, 1, 1, 1, 1, 1],
-             [0, 0, 0, 0, 0, 0, 0, 0, 0, 0, 0],
-             [0, 0, 0, 0, 0, 0, 0, 0, 0, 0, 0],
-             [0, 0, 0, 0, 0, 0, 0, 0, 0, 0, 0],
-             [0, 0, 0, 0, 0, 0, 0, 0, 0, 0, 0],
-             [0, 0, 0, 0, 0, 0, 0, 0, 0, 0, 0]])
-
-        channel_raster = driver.Create(
-            channel_path, channel_array.shape[1],
-            channel_array.shape[0], 1, gdal.GDT_Byte, options=(
-                'TILED=YES', 'BIGTIFF=YES', 'COMPRESS=LZW',
-                    'BLOCKXSIZE=32', 'BLOCKYSIZE=32'))
-        channel_band = channel_raster.GetRasterBand(1)
-        channel_band.WriteArray(channel_array)
-        channel_band.FlushCache()
-        channel_band = None
-        channel_raster = None
-
-        distance_to_channel_mfd_path = os.path.join(
-            self.workspace_dir, 'distance_to_channel_mfd.tif')
-        pygeoprocessing.routing.distance_to_channel_mfd(
-            (flow_dir_mfd_path, 1), (channel_path, 1),
-            distance_to_channel_mfd_path,
-            weight_raster_path_band=(flow_dir_mfd_weight_path, 1))
-
-        distance_to_channel_mfd_raster = gdal.OpenEx(
-            distance_to_channel_mfd_path, gdal.OF_RASTER)
-        distance_to_channel_mfd_band = (
-            distance_to_channel_mfd_raster.GetRasterBand(1))
-        distance_to_channel_mfd_array = (
-            distance_to_channel_mfd_band.ReadAsArray())
-        distance_to_channel_mfd_band = None
-        distance_to_channel_mfd_raster = None
-
-        # this is a regression result copied by hand
-        expected_result = numpy.array(
-            [
-             [10., 10., 10., 10., 10., 10., 10., 10., 10., 10., 10.],
-             [8., 8., 8., 8., 8., 8., 8., 8., 8., 8., 8.],
-             [6., 6., 6., 6., 6., 6., 6., 6., 6., 6., 6.],
-             [4., 4., 4., 4., 4., 4., 4., 4., 4., 4., 4.],
-             [2., 2., 2., 2., 2., 2., 2., 2., 2., 2., 2.],
-             [0., 0., 0., 0., 0., 0., 0., 0., 0., 0., 0.],
-             [2., 2., 2., 2., 2., 2., 2., 2., 2., 2., 2.],
-             [4., 4., 4., 4., 4., 4., 4., 4., 4., 4., 4.],
-             [6., 6., 6., 6., 6., 6., 6., 6., 6., 6., 6.],
-             [8., 8., 8., 8., 8., 8., 8., 8., 8., 8., 8.],
-             [10., 10., 10., 10., 10., 10., 10., 10., 10., 10., 10.],
-            ])
-
-        numpy.testing.assert_almost_equal(
-            distance_to_channel_mfd_array, expected_result)
-
-<<<<<<< HEAD
-    def test_watershed_delineation(self):
-        """PGP.routing: test delineation of disjoint watersheds."""
-        import pygeoprocessing.routing
-        import pygeoprocessing.testing
-
-        srs = osr.SpatialReference()
-        srs.ImportFromEPSG(32731) # WGS84 / UTM zone 31s
-        srs_wkt = srs.ExportToWkt()
-
-        flow_dir_array = numpy.array([
-            [0, 0, 0, 2, 4, 4, 6],
-            [6, 0, 0, 2, 4, 4, 6],
-            [6, 6, 0, 2, 4, 6, 6],
-            [4, 4, 4, 2, 0, 0, 0],
-            [2, 2, 0, 6, 4, 2, 2],
-            [2, 0, 0, 6, 4, 4, 2],
-            [2, 0, 0, 6, 4, 4, 4]])
-
-        flow_dir_path = os.path.join(self.workspace_dir, 'flow_dir.tif')
-        driver = gdal.GetDriverByName('GTiff')
-        flow_dir_raster = driver.Create(
-            flow_dir_path, flow_dir_array.shape[1], flow_dir_array.shape[0],
-            1, gdal.GDT_Byte, options=(
-                'TILED=YES', 'BIGTIFF=YES', 'COMPRESS=LZW',
-                'BLOCKXSIZE=256', 'BLOCKYSIZE=256'))
-        flow_dir_raster.SetProjection(srs_wkt)
-        flow_dir_band = flow_dir_raster.GetRasterBand(1)
-        flow_dir_band.WriteArray(flow_dir_array)
-        flow_dir_geotransform = [2, 2, 0, -2, 0, -2]
-        flow_dir_raster.SetGeoTransform(flow_dir_geotransform)
-        flow_dir_raster = None
-
-        work_dir = os.path.join(self.workspace_dir, 'scratch')
-
-        # TODO: What about when points are in a different projection?
-
-        outflow_points = os.path.join(self.workspace_dir,
-                                      'outflow_points.gpkg')
-        points_geometry = [
-            shapely.geometry.Point(3, -9),
-            shapely.geometry.Point(9, -3),
-            shapely.geometry.Point(15, -9),
-            shapely.geometry.Point(9, -15)]
-        pygeoprocessing.testing.create_vector_on_disk(
-            points_geometry, srs_wkt, vector_format='GPKG',
-            filename=outflow_points)
-
-        target_watersheds_vector = os.path.join(self.workspace_dir,
-                                                'sheds.gpkg')
-
-        pygeoprocessing.routing.delineate_watersheds(
-            (flow_dir_path, 1), outflow_points, target_watersheds_vector,
-            work_dir)
-
-        try:
-            vector = ogr.Open(target_watersheds_vector)
-            self.assertEqual(vector.GetLayerCount(), 1)
-
-            geometries = []
-            for watershed_feature in vector.GetLayer():
-                geometry = shapely.wkb.loads(
-                    watershed_feature.GetGeometryRef().ExportToWkb())
-                geometries.append(geometry)
-
-                # TODO: Assert that fields have been copied over
-        finally:
-            vector = None
-
-        # Check the areas of each individual polygon
-        for ws_index, expected_area in enumerate([60.0, 40.0, 40.0, 56.0]):
-            self.assertEqual(geometries[ws_index].area, expected_area)
-
-        # Assert that sum of areas match the area of the raster.
-        raster_area = ((flow_dir_geotransform[1]*flow_dir_array.shape[1]) *
-                       (flow_dir_geotransform[5]*flow_dir_array.shape[0]))
-        self.assertEqual(sum(geometry.area for geometry in geometries),
-                         abs(raster_area))
-
-    def test_watershed_delineation_nested(self):
-        """PGP.routing: test delineation of nested watersheds."""
-        import pygeoprocessing.routing
-        import pygeoprocessing.testing
-
-        srs = osr.SpatialReference()
-        srs.ImportFromEPSG(32731)  # WGS84 / UTM zone 31s
-        srs_wkt = srs.ExportToWkt()
-
-        flow_dir_array = numpy.array([
-            [255, 0, 0],
-            [0, 1, 2],
-            [1, 2, 2]])
-        flow_dir_path = os.path.join(self.workspace_dir, 'flow_dir.tif')
-        driver = gdal.GetDriverByName('GTiff')
-        flow_dir_raster = driver.Create(
-            flow_dir_path, flow_dir_array.shape[1], flow_dir_array.shape[0],
-            1, gdal.GDT_Byte, options=(
-                'TILED=YES', 'BIGTIFF=YES', 'COMPRESS=LZW',
-                'BLOCKXSIZE=256', 'BLOCKYSIZE=256'))
-        flow_dir_raster.SetProjection(srs_wkt)
-        flow_dir_band = flow_dir_raster.GetRasterBand(1)
-        flow_dir_band.SetNoDataValue(255)
-        flow_dir_band.WriteArray(flow_dir_array)
-        flow_dir_geotransform = [2, 2, 0, -2, 0, -2]
-        flow_dir_raster.SetGeoTransform(flow_dir_geotransform)
-        flow_dir_raster = None
-
-        outflow_points = os.path.join(self.workspace_dir, 'outflow.gpkg')
-        points_geometry = [
-            shapely.geometry.Point(7, -3),
-            shapely.geometry.Point(5, -5),
-            shapely.geometry.Point(3, -7),
-            shapely.geometry.Point(0, 0),  # off edge of raster; skipped.
-            shapely.geometry.Point(3, -3),  # over nodata, still valid.
-        ]
-        pygeoprocessing.testing.create_vector_on_disk(
-            points_geometry, srs_wkt, vector_format='GPKG',
-            filename=outflow_points)
-
-        target_watersheds_vector = os.path.join(self.workspace_dir,
-                                                'sheds.gpkg')
-        pygeoprocessing.routing.delineate_watersheds(
-            (flow_dir_path, 1), outflow_points,
-            target_watersheds_vector,
-            os.path.join(self.workspace_dir, 'scratch'))
-
-        try:
-            watersheds_vector = ogr.Open(target_watersheds_vector)
-            watersheds_layer = watersheds_vector.GetLayer()
-            self.assertEqual(watersheds_layer.GetFeatureCount(), 4)
-
-            expected_ws_id_to_upstream_watersheds = {
-                1: '2',
-                2: '3',
-                3: '',  # indicates no upstream watersheds
-                5: '',
-            }
-            ws_id_to_upstream_ws_id = dict(
-                (f.GetField('ws_id'), f.GetField('upstream_fragments'))
-                for f in watersheds_vector.GetLayer())
-            self.assertEqual(expected_ws_id_to_upstream_watersheds,
-                             ws_id_to_upstream_ws_id)
-
-            geometries = {}
-            for watershed_feature in watersheds_vector.GetLayer():
-                ws_id = watershed_feature.GetField('ws_id')
-                shapely_geometry = shapely.wkb.loads(
-                    watershed_feature.GetGeometryRef().ExportToWkb())
-                geometries[ws_id] = shapely_geometry
-
-            expected_areas = {
-                1: 16,
-                2: 12,
-                3: 4,
-                5: 4,
-            }
-            for ws_index, expected_area in expected_areas.items():
-                self.assertEqual(geometries[ws_index].area, expected_area)
-        finally:
-            watersheds_layer = None
-            watersheds_vector = None
-
-    def test_join_watershed_fragments(self):
-        """PGP.routing: test joining of watershed fragments."""
-        import pygeoprocessing.routing
-        import pygeoprocessing.testing
-
-        fragment_a = shapely.geometry.Polygon([
-            (0, 0), (0, 1), (1, 1), (1, 0), (0, 0)])
-        fragment_b = shapely.geometry.Polygon([
-            (1, 0), (1, 1), (2, 1), (2, 0), (1, 0)])
-        fragment_c = shapely.geometry.Polygon([
-            (0, 1), (0, 2), (2, 2), (2, 1), (0, 1)])
-        fragment_d = shapely.geometry.Polygon([
-            (0, 2), (0, 3), (2, 3), (2, 2), (0, 2)])
-        fragment_e = shapely.geometry.Polygon([
-            (2, 2), (2, 3), (3, 3), (3, 2), (2, 2)])
-        fragment_f = shapely.geometry.Polygon([
-            (3, 1), (3, 2), (4, 2), (4, 1), (3, 1)])
-        fragment_g = shapely.geometry.Polygon([
-            (4, 0), (4, 1), (5, 1), (5, 0), (4, 0)])
-
-        srs = osr.SpatialReference()
-        srs.ImportFromEPSG(32731) # WGS84 / UTM zone 31s
-        srs_wkt = srs.ExportToWkt()
-
-        fragments_vector_path = os.path.join(self.workspace_dir, 'fragments.gpkg')
-        pygeoprocessing.testing.create_vector_on_disk(
-            [fragment_a, fragment_b, fragment_c, fragment_d, fragment_e,
-             fragment_f, fragment_g],
-            srs_wkt,
-            fields={'ws_id': 'int',
-                    'upstream_fragments': 'string',
-                    'other': 'real'},
-            attributes=[
-                {'other': 1.2, 'ws_id': 0, 'upstream_fragments': ''},
-                {'other': 2.3, 'ws_id': 1, 'upstream_fragments': ''},
-                {'other': 3.4, 'ws_id': 2, 'upstream_fragments': '0,1'},
-                {'other': 4.5, 'ws_id': 3, 'upstream_fragments': '2,4'},
-                {'other': 4.5, 'ws_id': 3, 'upstream_fragments': '2,4'},
-                {'other': 5.6, 'ws_id': 4, 'upstream_fragments': '5'},
-                {'other': 6.7, 'ws_id': 5, 'upstream_fragments': ''},
-            ],
-            filename=fragments_vector_path)
-
-        joined_vector_path = os.path.join(self.workspace_dir, 'joined.gpkg')
-        pygeoprocessing.routing.join_watershed_fragments(
-            fragments_vector_path, joined_vector_path)
-
-        # Maps WS_ID to expected geometries
-        expected_geoms = {
-            0: fragment_a,
-            1: fragment_b,
-            2: shapely.ops.cascaded_union([fragment_a, fragment_b,
-                                           fragment_c]),
-            3: shapely.ops.cascaded_union([fragment_a, fragment_b,
-                                           fragment_c, fragment_d,
-                                           fragment_e, fragment_f,
-                                           fragment_g]),
-            4: shapely.ops.cascaded_union([fragment_f, fragment_g]),
-            5: fragment_g,
-        }
-
-        expected_other_values = {
-            0: 1.2,
-            1: 2.3,
-            2: 3.4,
-            3: 4.5,
-            4: 5.6,
-            5: 6.7,
-        }
-
-        try:
-            joined_vector = ogr.Open(joined_vector_path)
-            joined_layer = joined_vector.GetLayer()
-            for joined_feature in joined_layer:
-                ws_id = joined_feature.GetField('ws_id')
-                joined_geometry = shapely.wkb.loads(
-                    joined_feature.GetGeometryRef().ExportToWkb())
-                self.assertTrue(expected_geoms[ws_id].equals(joined_geometry))
-
-                # Verify all fields are copied over.
-                self.assertEqual(joined_feature.GetField('other'),
-                                 expected_other_values[ws_id])
-        finally:
-            joined_vector = None
-            joined_layer = None
-
-    def test_join_watersheds_with_cycles(self):
-        """PGP.routing: Test that we can join mutually-upstream watersheds."""
-        import pygeoprocessing.testing
-        import pygeoprocessing.routing
-
-        srs = osr.SpatialReference()
-        srs.ImportFromEPSG(32731)  # WGS84 / UTM zone 31s
-        srs_wkt = srs.ExportToWkt()
-
-        geoms = [
-            shapely.geometry.box(0, 0, 1, 1),
-            shapely.geometry.box(0, 1, 1, 2),
-        ]
-        fragments_vector_path = os.path.join(self.workspace_dir,
-                                             'ws_fragments.gpkg')
-        pygeoprocessing.testing.create_vector_on_disk(
-            geoms, srs_wkt, vector_format='GPKG',
-            filename=fragments_vector_path,
-            fields={'ws_id': 'int',
-                    'upstream_fragments': 'string'},
-            attributes=[
-                {'ws_id': 0, 'upstream_fragments': '1'},
-                {'ws_id': 1, 'upstream_fragments': '0'}])
-
-        watersheds_vector_path = os.path.join(self.workspace_dir,
-                                              'watersheds.gpkg')
-        pygeoprocessing.routing.join_watershed_fragments(
-            fragments_vector_path, watersheds_vector_path)
-
-        unioned_geometry = shapely.ops.cascaded_union(geoms)
-        watersheds_vector = gdal.OpenEx(watersheds_vector_path, gdal.OF_VECTOR)
-        watersheds_layer = watersheds_vector.GetLayer()
-        try:
-            for feature in watersheds_layer:
-                shapely_geom = shapely.wkb.loads(feature.GetGeometryRef().ExportToWkb())
-                self.assertEquals(
-                    0.0, unioned_geometry.difference(shapely_geom).area)
-        finally:
-            watersheds_layer = None
-            watersheds_vector = None
-
-    def test_watershed_delineation_lakes(self):
-        """PGP.routing: Test that we can delineate nested polygons/lakes."""
-        import pygeoprocessing.routing
-        import pygeoprocessing.testing
-
-        srs = osr.SpatialReference()
-        srs.ImportFromEPSG(32731)  # WGS84 / UTM zone 31s
-        srs_wkt = srs.ExportToWkt()
-
-        flow_dir_array = numpy.zeros((7, 7), dtype=numpy.uint8)
-        flow_dir_path = os.path.join(self.workspace_dir, 'flow_dir.tif')
-        driver = gdal.GetDriverByName('GTiff')
-        flow_dir_raster = driver.Create(
-            flow_dir_path, flow_dir_array.shape[1], flow_dir_array.shape[0],
-            1, gdal.GDT_Byte, options=(
-                'TILED=YES', 'BIGTIFF=YES', 'COMPRESS=LZW',
-                'BLOCKXSIZE=256', 'BLOCKYSIZE=256'))
-        flow_dir_raster.SetProjection(srs_wkt)
-        flow_dir_band = flow_dir_raster.GetRasterBand(1)
-        flow_dir_band.WriteArray(flow_dir_array)
-        flow_dir_geotransform = [2, 2, 0, -2, 0, -2]
-        flow_dir_raster.SetGeoTransform(flow_dir_geotransform)
-        flow_dir_raster = None
-
-        def square(centerpoint_tuple):
-            x, y = centerpoint_tuple
-            return shapely.geometry.Polygon(
-                [(x-1.5, y-1.5),
-                 (x-1.5, y+1.5),
-                 (x+1.5, y+1.5),
-                 (x+1.5, y-1.5),
-                 (x-1.5, y-1.5)])
-
-        watershed_geometries = [
-            square((16, -8)),
-            square((8, -10)),
-            square((2, -8)),
-            square((14, -12)),
-        ]
-
-        outflow_vector = os.path.join(self.workspace_dir, 'outflow.gpkg')
-        pygeoprocessing.testing.create_vector_on_disk(
-            watershed_geometries, srs_wkt, vector_format='GPKG',
-            filename=outflow_vector)
-
-        target_fragments_vector = os.path.join(self.workspace_dir,
-                                               'fragments.gpkg')
-        pygeoprocessing.routing.delineate_watersheds(
-            (flow_dir_path, 1), outflow_vector, target_fragments_vector,
-            os.path.join(self.workspace_dir, 'scratch'))
-
-        expected_field_values = [
-            {'ws_id': 1, 'upstream_fragments': '2,3'},
-            {'ws_id': 2, 'upstream_fragments': '3'},
-            {'ws_id': 3, 'upstream_fragments': ''},
-            {'ws_id': 4, 'upstream_fragments': '2'},
-        ]
-
-        fragments_vector = gdal.OpenEx(target_fragments_vector,
-                                       gdal.OF_VECTOR)
-        field_values = [feature.items() for feature in
-                        fragments_vector.GetLayer()]
-        for expected_fields, fields in zip(sorted(expected_field_values),
-                                           sorted(field_values)):
-            self.assertEqual(expected_fields, fields)
-
-    def test_watershed_delineation_overlapping_points(self):
-        """PGP.routing: assert geometries when outflow points overlap."""
-        import pygeoprocessing.routing
-        import pygeoprocessing.testing
-
-        srs = osr.SpatialReference()
-        srs.ImportFromEPSG(32731)  # WGS84 / UTM zone 31s
-        srs_wkt = srs.ExportToWkt()
-
-        flow_dir_array = numpy.zeros((3, 3), dtype=numpy.uint8)
-        flow_dir_path = os.path.join(self.workspace_dir, 'flow_dir.tif')
-        driver = gdal.GetDriverByName('GTiff')
-        flow_dir_raster = driver.Create(
-            flow_dir_path, flow_dir_array.shape[1], flow_dir_array.shape[0],
-            1, gdal.GDT_Byte, options=(
-                'TILED=YES', 'BIGTIFF=YES', 'COMPRESS=LZW',
-                'BLOCKXSIZE=256', 'BLOCKYSIZE=256'))
-        flow_dir_raster.SetProjection(srs_wkt)
-        flow_dir_band = flow_dir_raster.GetRasterBand(1)
-        flow_dir_band.WriteArray(flow_dir_array)
-        flow_dir_geotransform = [2, 2, 0, -2, 0, -2]
-        flow_dir_raster.SetGeoTransform(flow_dir_geotransform)
-        flow_dir_raster = None
-
-        # These points all overlap the same 2x2 pixel.
-        # All 4 should be included in the fragments vector.
-        watershed_geometries = [
-                shapely.geometry.Point(6.5, -4.5),
-                shapely.geometry.Point(7.0, -5.0),
-                shapely.geometry.Point(7.5, -5.5),
-                shapely.geometry.Point(7.5, -5.5),  # duplicate.
-        ]
-
-        outflow_vector = os.path.join(self.workspace_dir, 'outflow.gpkg')
-        pygeoprocessing.testing.create_vector_on_disk(
-            watershed_geometries, srs_wkt, vector_format='GPKG',
-            filename=outflow_vector)
-
-        target_fragments_vector = os.path.join(self.workspace_dir,
-                                               'fragments.gpkg')
-        pygeoprocessing.routing.delineate_watersheds(
-            (flow_dir_path, 1), outflow_vector, target_fragments_vector,
-            os.path.join(self.workspace_dir, 'scratch'))
-
-        try:
-            fragments_vector = gdal.OpenEx(target_fragments_vector,
-                                           gdal.OF_VECTOR)
-            fragments_layer = fragments_vector.GetLayer()
-            self.assertEqual(fragments_layer.GetFeatureCount(), 4)
-
-            expected_geometry = shapely.geometry.box(2, -6, 8, -4)
-            for feature in fragments_layer:
-                fragment_geometry = shapely.wkb.loads(
-                    feature.GetGeometryRef().ExportToWkb())
-                self.assertEqual(fragment_geometry.difference(expected_geometry).area, 0)
-                self.assertEqual(fragment_geometry.symmetric_difference(expected_geometry).area, 0)
-        finally:
-            fragments_layer = None
-            fragments_vector = None
-
-    def test_watershed_delineation_overlapping_polygons(self):
-        """PGP.routing: assert geometries when outflow polygons overlap."""
-        import pygeoprocessing.routing
-        import pygeoprocessing.testing
-
-        srs = osr.SpatialReference()
-        srs.ImportFromEPSG(32731)  # WGS84 / UTM zone 31s
-        srs_wkt = srs.ExportToWkt()
-
-        flow_dir_array = numpy.zeros((3, 3), dtype=numpy.uint8)
-        flow_dir_path = os.path.join(self.workspace_dir, 'flow_dir.tif')
-        driver = gdal.GetDriverByName('GTiff')
-        flow_dir_raster = driver.Create(
-            flow_dir_path, flow_dir_array.shape[1], flow_dir_array.shape[0],
-            1, gdal.GDT_Byte, options=(
-                'TILED=YES', 'BIGTIFF=YES', 'COMPRESS=LZW',
-                'BLOCKXSIZE=256', 'BLOCKYSIZE=256'))
-        flow_dir_raster.SetProjection(srs_wkt)
-        flow_dir_band = flow_dir_raster.GetRasterBand(1)
-        flow_dir_band.WriteArray(flow_dir_array)
-        flow_dir_geotransform = [2, 2, 0, -2, 0, -2]
-        flow_dir_raster.SetGeoTransform(flow_dir_geotransform)
-        flow_dir_raster = None
-
-        # These polygons are all identical and all overlap the same 4 pixels.
-        # All 4 should be included in the fragments vector.
-        watershed_geometries = [
-            shapely.geometry.box(4.1, -7.9, 7.9, -4.1) for i in range(4)]
-
-        outflow_vector = os.path.join(self.workspace_dir, 'outflow.gpkg')
-        pygeoprocessing.testing.create_vector_on_disk(
-            watershed_geometries, srs_wkt, vector_format='GPKG',
-            filename=outflow_vector)
-
-        target_fragments_vector = os.path.join(self.workspace_dir,
-                                               'fragments.gpkg')
-        pygeoprocessing.routing.delineate_watersheds(
-            (flow_dir_path, 1), outflow_vector, target_fragments_vector,
-            os.path.join(self.workspace_dir, 'scratch'))
-
-        try:
-            fragments_vector = gdal.OpenEx(target_fragments_vector,
-                                           gdal.OF_VECTOR)
-            fragments_layer = fragments_vector.GetLayer()
-            self.assertEqual(fragments_layer.GetFeatureCount(), 4)
-
-            expected_geometry = shapely.geometry.box(2, -8, 8, -4)
-            for feature in fragments_layer:
-                fragment_geometry = shapely.wkb.loads(
-                    feature.GetGeometryRef().ExportToWkb())
-                self.assertEqual(fragment_geometry.difference(expected_geometry).area, 0)
-                self.assertEqual(fragment_geometry.symmetric_difference(expected_geometry).area, 0)
-        finally:
-            fragments_layer = None
-            fragments_vector = None
-
-    def test_watershed_delineation_overlapping_linestrings(self):
-        """PGP.routing: assert geometries when outflow linestrings overlap."""
-        import pygeoprocessing.routing
-        import pygeoprocessing.testing
-
-        srs = osr.SpatialReference()
-        srs.ImportFromEPSG(32731)  # WGS84 / UTM zone 31s
-        srs_wkt = srs.ExportToWkt()
-
-        flow_dir_array = numpy.zeros((4, 4), dtype=numpy.uint8)
-        flow_dir_path = os.path.join(self.workspace_dir, 'flow_dir.tif')
-        driver = gdal.GetDriverByName('GTiff')
-        flow_dir_raster = driver.Create(
-            flow_dir_path, flow_dir_array.shape[1], flow_dir_array.shape[0],
-            1, gdal.GDT_Byte, options=(
-                'TILED=YES', 'BIGTIFF=YES', 'COMPRESS=LZW',
-                'BLOCKXSIZE=256', 'BLOCKYSIZE=256'))
-        flow_dir_raster.SetProjection(srs_wkt)
-        flow_dir_band = flow_dir_raster.GetRasterBand(1)
-        flow_dir_band.WriteArray(flow_dir_array)
-        flow_dir_geotransform = [2, 2, 0, -2, 0, -2]
-        flow_dir_raster.SetGeoTransform(flow_dir_geotransform)
-        flow_dir_raster = None
-
-        # These two linestrings are different.
-        # They do, however, overlap at multiple points and should have the same
-        # watershed geometries.
-        watershed_geometries = [
-            shapely.geometry.LineString(
-                [(5, -3), (5, -9), (9, -9), (9, -3)]),
-            shapely.geometry.LineString(
-                [(9, -3), (7, -7), (9, -7), (9, -9)])
-        ]
-
-        outflow_vector = os.path.join(self.workspace_dir, 'outflow.gpkg')
-        pygeoprocessing.testing.create_vector_on_disk(
-            watershed_geometries, srs_wkt, vector_format='GPKG',
-            filename=outflow_vector)
-
-        target_fragments_vector = os.path.join(self.workspace_dir,
-                                               'fragments.gpkg')
-        pygeoprocessing.routing.delineate_watersheds(
-            (flow_dir_path, 1), outflow_vector, target_fragments_vector,
-            os.path.join(self.workspace_dir, 'scratch'))
-
-        try:
-            fragments_vector = gdal.OpenEx(target_fragments_vector,
-                                           gdal.OF_VECTOR)
-            fragments_layer = fragments_vector.GetLayer()
-            self.assertEqual(fragments_layer.GetFeatureCount(), 2)
-
-            expected_geometry = shapely.geometry.box(2, -10, 10, -2)
-            for feature in fragments_layer:
-                fragment_geometry = shapely.wkb.loads(
-                    feature.GetGeometryRef().ExportToWkb())
-                self.assertEqual(fragment_geometry.difference(expected_geometry).area, 0)
-                self.assertEqual(fragment_geometry.symmetric_difference(expected_geometry).area, 0)
-        finally:
-            fragments_layer = None
-            fragments_vector = None
-
-=======
-        # try with zero weights
-        zero_array = numpy.zeros(
-            expected_result.shape, dtype=numpy.float32)
-        zero_raster_path = os.path.join(self.workspace_dir, 'zero.tif')
-        zero_raster = driver.Create(
-            zero_raster_path, zero_array.shape[1],
-            zero_array.shape[0], 1, gdal.GDT_Float32, options=(
-                'TILED=YES', 'BIGTIFF=YES', 'COMPRESS=LZW',
-                'BLOCKXSIZE=32', 'BLOCKYSIZE=32'))
-        zero_band = zero_raster.GetRasterBand(1)
-        zero_band.WriteArray(zero_array)
-        zero_band.SetNoDataValue(0)
-        zero_band.FlushCache()
-        zero_raster.FlushCache()
-        zero_band = None
-        zero_raster = None
-        pygeoprocessing.routing.distance_to_channel_mfd(
-            (flow_dir_mfd_path, 1), (channel_path, 1),
-            distance_to_channel_mfd_path,
-            weight_raster_path_band=(zero_raster_path, 1))
-
-        distance_to_channel_d8_raster = gdal.OpenEx(
-            distance_to_channel_mfd_path, gdal.OF_RASTER)
-        distance_to_channel_d8_band = (
-            distance_to_channel_d8_raster.GetRasterBand(1))
-        distance_to_channel_d8_array = (
-            distance_to_channel_d8_band.ReadAsArray())
-        distance_to_channel_d8_band = None
-        distance_to_channel_d8_raster = None
-
-        numpy.testing.assert_almost_equal(
-            distance_to_channel_d8_array, zero_array)
-
->>>>>>> c911638e
+"""PyGeoprocessing 1.0 test suite."""
+import tempfile
+import unittest
+import shutil
+import os
+
+from osgeo import gdal
+from osgeo import osr
+from osgeo import ogr
+import numpy
+import numpy.testing
+import shapely.geometry
+import shapely.wkb
+
+import logging
+
+LOGGER = logging.getLogger(__name__)
+
+class TestRouting(unittest.TestCase):
+    """Tests for pygeoprocessing.routing."""
+
+    def setUp(self):
+        """Create a temporary workspace that's deleted later."""
+        self.workspace_dir = tempfile.mkdtemp()
+
+    def tearDown(self):
+        """Clean up remaining files."""
+        shutil.rmtree(self.workspace_dir)
+
+    def test_pit_filling(self):
+        """PGP.routing: test pitfilling."""
+        import pygeoprocessing.routing
+        driver = gdal.GetDriverByName('GTiff')
+        base_path = os.path.join(self.workspace_dir, 'base.tif')
+        dem_array = numpy.zeros((11, 11))
+        dem_array[3:8, 3:8] = -1.0
+        dem_array[0, 0] = -1.0
+        raster = driver.Create(
+            base_path, dem_array.shape[1], dem_array.shape[0], 1,
+            gdal.GDT_Float32)
+        band = raster.GetRasterBand(1)
+        band.WriteArray(dem_array)
+        band.FlushCache()
+        band = None
+        raster = None
+        fill_path = os.path.join(self.workspace_dir, 'filled.tif')
+
+        pygeoprocessing.routing.fill_pits(
+            (base_path, 1), fill_path, working_dir=self.workspace_dir)
+
+        result_raster = gdal.OpenEx(fill_path, gdal.OF_RASTER)
+        result_band = result_raster.GetRasterBand(1)
+        result_array = result_band.ReadAsArray()
+        result_band = None
+        result_raster = None
+        self.assertEqual(result_array.dtype, numpy.float32)
+        # the expected result is that the pit is filled in
+        dem_array[3:8, 3:8] = 0.0
+        numpy.testing.assert_almost_equal(result_array, dem_array)
+
+    def test_pit_filling_path_band_checking(self):
+        """PGP.routing: test pitfilling catches path-band formatting errors."""
+        import pygeoprocessing.routing
+
+        with self.assertRaises(ValueError):
+            pygeoprocessing.routing.fill_pits(
+                ('invalid path', 1), 'foo')
+
+        with self.assertRaises(ValueError):
+            pygeoprocessing.routing.fill_pits(
+                'invalid path', 'foo')
+
+    def test_pit_filling_nodata_int(self):
+        """PGP.routing: test pitfilling with nodata value."""
+        import pygeoprocessing.routing
+        driver = gdal.GetDriverByName('GTiff')
+        base_path = os.path.join(self.workspace_dir, 'base.tif')
+        dem_array = numpy.zeros((11, 11), dtype=numpy.int32)
+        nodata = 9999
+        dem_array[3:8, 3:8] = -1
+        dem_array[0, 0] = -1
+        dem_array[1, 1] = nodata
+        raster = driver.Create(
+            base_path, dem_array.shape[1], dem_array.shape[0], 1,
+            gdal.GDT_Int32)
+        band = raster.GetRasterBand(1)
+        band.WriteArray(dem_array)
+        band.FlushCache()
+        band = None
+        raster = None
+        fill_path = os.path.join(self.workspace_dir, 'filled.tif')
+
+        pygeoprocessing.routing.fill_pits(
+            (base_path, 1), fill_path, working_dir=self.workspace_dir)
+
+        result_raster = gdal.OpenEx(fill_path, gdal.OF_RASTER)
+        result_band = result_raster.GetRasterBand(1)
+        result_array = result_band.ReadAsArray()
+        result_band = None
+        result_raster = None
+        self.assertEqual(result_array.dtype, numpy.int32)
+        # the expected result is that the pit is filled in
+        dem_array[3:8, 3:8] = 0.0
+        numpy.testing.assert_almost_equal(result_array, dem_array)
+
+    def test_flow_dir_d8(self):
+        """PGP.routing: test D8 flow."""
+        import pygeoprocessing.routing
+
+        driver = gdal.GetDriverByName('GTiff')
+        dem_path = os.path.join(self.workspace_dir, 'dem.tif')
+        dem_array = numpy.zeros((11, 11))
+        dem_raster = driver.Create(
+            dem_path, dem_array.shape[1], dem_array.shape[0], 1,
+            gdal.GDT_Float32, options=(
+                'TILED=NO', 'BIGTIFF=YES', 'COMPRESS=LZW',
+                'BLOCKXSIZE=11', 'BLOCKYSIZE=1'))
+
+        dem_band = dem_raster.GetRasterBand(1)
+        dem_band.WriteArray(dem_array)
+        dem_band.FlushCache()
+        dem_band = None
+        dem_raster = None
+
+        target_flow_dir_path = os.path.join(
+            self.workspace_dir, 'flow_dir.tif')
+
+        pygeoprocessing.routing.flow_dir_d8(
+            (dem_path, 1), target_flow_dir_path,
+            working_dir=self.workspace_dir)
+
+        flow_dir_raster = gdal.OpenEx(target_flow_dir_path, gdal.OF_RASTER)
+        flow_dir_band = flow_dir_raster.GetRasterBand(1)
+        flow_array = flow_dir_band.ReadAsArray()
+        flow_dir_band = None
+        flow_dir_raster = None
+        self.assertEqual(flow_array.dtype, numpy.uint8)
+        # this is a regression result saved by hand
+        expected_result = numpy.array([
+            [2, 2, 2, 2, 2, 2, 2, 2, 2, 2, 0],
+            [4, 2, 2, 2, 2, 2, 2, 2, 2, 2, 0],
+            [4, 4, 2, 2, 2, 2, 2, 2, 2, 0, 0],
+            [4, 4, 4, 2, 2, 2, 2, 2, 0, 0, 0],
+            [4, 4, 4, 4, 2, 2, 2, 0, 0, 0, 0],
+            [4, 4, 4, 4, 4, 2, 0, 0, 0, 0, 0],
+            [4, 4, 4, 4, 4, 6, 0, 0, 0, 0, 0],
+            [4, 4, 4, 4, 6, 6, 6, 0, 0, 0, 0],
+            [4, 4, 4, 6, 6, 6, 6, 6, 0, 0, 0],
+            [4, 4, 6, 6, 6, 6, 6, 6, 6, 0, 0],
+            [4, 6, 6, 6, 6, 6, 6, 6, 6, 6, 0]])
+        numpy.testing.assert_almost_equal(flow_array, expected_result)
+
+    def test_flow_accum_d8(self):
+        """PGP.routing: test D8 flow accum."""
+        import pygeoprocessing.routing
+
+        driver = gdal.GetDriverByName('GTiff')
+        flow_dir_path = os.path.join(self.workspace_dir, 'flow_dir.tif')
+        # this was generated from a pre-calculated plateau drain dem
+        flow_dir_array = numpy.array([
+            [2, 2, 2, 2, 2, 2, 2, 2, 2, 2, 0],
+            [4, 2, 2, 2, 2, 2, 2, 2, 2, 2, 0],
+            [4, 4, 2, 2, 2, 2, 2, 2, 2, 0, 0],
+            [4, 4, 4, 2, 2, 2, 2, 2, 0, 0, 0],
+            [4, 4, 4, 4, 2, 2, 2, 0, 0, 0, 0],
+            [4, 4, 4, 4, 4, 2, 0, 0, 0, 0, 0],
+            [4, 4, 4, 4, 4, 6, 0, 0, 0, 0, 0],
+            [4, 4, 4, 4, 6, 6, 6, 0, 0, 0, 0],
+            [4, 4, 4, 6, 6, 6, 6, 6, 0, 0, 0],
+            [4, 4, 6, 6, 6, 6, 6, 6, 6, 0, 0],
+            [4, 6, 6, 6, 6, 6, 6, 6, 6, 6, 0]])
+        flow_dir_raster = driver.Create(
+            flow_dir_path, flow_dir_array.shape[1], flow_dir_array.shape[0],
+            1, gdal.GDT_Float32, options=(
+                'TILED=YES', 'BIGTIFF=YES', 'COMPRESS=LZW',
+                'BLOCKXSIZE=32', 'BLOCKYSIZE=32'))
+
+        flow_dir_band = flow_dir_raster.GetRasterBand(1)
+        flow_dir_band.WriteArray(flow_dir_array)
+        flow_dir_band.FlushCache()
+        flow_dir_band = None
+        flow_dir_raster = None
+
+        target_flow_accum_path = os.path.join(
+            self.workspace_dir, 'flow_accum.tif')
+
+        pygeoprocessing.routing.flow_accumulation_d8(
+            (flow_dir_path, 1), target_flow_accum_path)
+
+        flow_accum_raster = gdal.OpenEx(
+            target_flow_accum_path, gdal.OF_RASTER)
+        flow_accum_band = flow_accum_raster.GetRasterBand(1)
+        flow_accum_array = flow_accum_band.ReadAsArray()
+        flow_accum_band = None
+        flow_accum_raster = None
+        self.assertEqual(flow_accum_array.dtype, numpy.float64)
+
+        # this is a regression result saved by hand
+        expected_result = numpy.array(
+            [[1, 2, 3, 4, 5, 6, 5, 4, 3, 2, 1],
+             [1, 1, 2, 3, 4, 5, 4, 3, 2, 1, 1],
+             [2, 1, 1, 2, 3, 4, 3, 2, 1, 1, 2],
+             [3, 2, 1, 1, 2, 3, 2, 1, 1, 2, 3],
+             [4, 3, 2, 1, 1, 2, 1, 1, 2, 3, 4],
+             [5, 4, 3, 2, 1, 1, 1, 2, 3, 4, 5],
+             [5, 4, 3, 2, 1, 1, 1, 2, 3, 4, 5],
+             [4, 3, 2, 1, 1, 2, 1, 1, 2, 3, 4],
+             [3, 2, 1, 1, 2, 3, 2, 1, 1, 2, 3],
+             [2, 1, 1, 2, 3, 4, 3, 2, 1, 1, 2],
+             [1, 1, 2, 3, 4, 5, 4, 3, 2, 1, 1]])
+
+        numpy.testing.assert_almost_equal(flow_accum_array, expected_result)
+
+    def test_flow_accum_d8_flow_weights(self):
+        """PGP.routing: test D8 flow accum with flow weights."""
+        import pygeoprocessing.routing
+
+        driver = gdal.GetDriverByName('GTiff')
+        flow_dir_path = os.path.join(self.workspace_dir, 'flow_dir.tif')
+        # this was generated from a pre-calculated plateau drain dem
+        flow_dir_array = numpy.array([
+            [2, 2, 2, 2, 2, 2, 2, 2, 2, 2, 0],
+            [4, 2, 2, 2, 2, 2, 2, 2, 2, 2, 0],
+            [4, 4, 2, 2, 2, 2, 2, 2, 2, 0, 0],
+            [4, 4, 4, 2, 2, 2, 2, 2, 0, 0, 0],
+            [4, 4, 4, 4, 2, 2, 2, 0, 0, 0, 0],
+            [4, 4, 4, 4, 4, 2, 0, 0, 0, 0, 0],
+            [4, 4, 4, 4, 4, 6, 0, 0, 0, 0, 0],
+            [4, 4, 4, 4, 6, 6, 6, 0, 0, 0, 0],
+            [4, 4, 4, 6, 6, 6, 6, 6, 0, 0, 0],
+            [4, 4, 6, 6, 6, 6, 6, 6, 6, 0, 0],
+            [4, 6, 6, 6, 6, 6, 6, 6, 6, 6, 0]])
+        flow_dir_raster = driver.Create(
+            flow_dir_path, flow_dir_array.shape[1], flow_dir_array.shape[0],
+            1, gdal.GDT_Float32, options=(
+                'TILED=YES', 'BIGTIFF=YES', 'COMPRESS=LZW',
+                'BLOCKXSIZE=32', 'BLOCKYSIZE=32'))
+
+        flow_dir_band = flow_dir_raster.GetRasterBand(1)
+        flow_dir_band.WriteArray(flow_dir_array)
+        flow_dir_band.FlushCache()
+        flow_dir_band = None
+        flow_dir_raster = None
+
+        flow_weight_raster_path = os.path.join(
+            self.workspace_dir, 'flow_weights.tif')
+        flow_weight_array = numpy.empty(
+            flow_dir_array.shape)
+        flow_weight_constant = 2.7
+        flow_weight_array[:] = flow_weight_constant
+
+        flow_weight_raster = driver.Create(
+            flow_weight_raster_path, flow_weight_array.shape[1],
+            flow_weight_array.shape[0], 1, gdal.GDT_Float32, options=(
+                'TILED=YES', 'BIGTIFF=YES', 'COMPRESS=LZW',
+                'BLOCKXSIZE=32', 'BLOCKYSIZE=32'))
+        flow_weight_band = flow_weight_raster.GetRasterBand(1)
+        flow_weight_band.WriteArray(flow_weight_array)
+        flow_weight_band.FlushCache()
+        flow_weight_band = None
+        flow_weight_raster = None
+
+        target_flow_accum_path = os.path.join(
+            self.workspace_dir, 'flow_accum.tif')
+
+        pygeoprocessing.routing.flow_accumulation_d8(
+            (flow_dir_path, 1), target_flow_accum_path,
+            weight_raster_path_band=(flow_weight_raster_path, 1))
+
+        flow_accum_raster = gdal.OpenEx(
+            target_flow_accum_path, gdal.OF_RASTER)
+        flow_accum_band = flow_accum_raster.GetRasterBand(1)
+        flow_accum_array = flow_accum_band.ReadAsArray()
+        flow_accum_band = None
+        flow_accum_raster = None
+        self.assertEqual(flow_accum_array.dtype, numpy.float64)
+
+        # this is a regression result saved by hand from a simple run but
+        # multiplied by the flow weight constant so we know flow weights work.
+        expected_result = flow_weight_constant * numpy.array(
+            [[1, 2, 3, 4, 5, 6, 5, 4, 3, 2, 1],
+             [1, 1, 2, 3, 4, 5, 4, 3, 2, 1, 1],
+             [2, 1, 1, 2, 3, 4, 3, 2, 1, 1, 2],
+             [3, 2, 1, 1, 2, 3, 2, 1, 1, 2, 3],
+             [4, 3, 2, 1, 1, 2, 1, 1, 2, 3, 4],
+             [5, 4, 3, 2, 1, 1, 1, 2, 3, 4, 5],
+             [5, 4, 3, 2, 1, 1, 1, 2, 3, 4, 5],
+             [4, 3, 2, 1, 1, 2, 1, 1, 2, 3, 4],
+             [3, 2, 1, 1, 2, 3, 2, 1, 1, 2, 3],
+             [2, 1, 1, 2, 3, 4, 3, 2, 1, 1, 2],
+             [1, 1, 2, 3, 4, 5, 4, 3, 2, 1, 1]], dtype=numpy.float64)
+
+        numpy.testing.assert_almost_equal(
+            flow_accum_array, expected_result, 6)
+
+        pygeoprocessing.routing.flow_accumulation_d8(
+            (flow_dir_path, 1), target_flow_accum_path,
+            weight_raster_path_band=(flow_weight_raster_path, 1))
+
+        flow_accum_raster = gdal.OpenEx(
+            target_flow_accum_path, gdal.OF_RASTER)
+        flow_accum_band = flow_accum_raster.GetRasterBand(1)
+        flow_accum_array = flow_accum_band.ReadAsArray()
+        flow_accum_band = None
+        flow_accum_raster = None
+        self.assertEqual(flow_accum_array.dtype, numpy.float64)
+
+        # this is a regression result saved by hand from a simple run but
+        # multiplied by the flow weight constant so we know flow weights work.
+        zero_array = numpy.zeros(flow_dir_array.shape)
+        zero_raster_path = os.path.join(self.workspace_dir, 'zero.tif')
+        zero_raster = driver.Create(
+            zero_raster_path, zero_array.shape[1],
+            zero_array.shape[0], 1, gdal.GDT_Float32, options=(
+                'TILED=YES', 'BIGTIFF=YES', 'COMPRESS=LZW',
+                'BLOCKXSIZE=32', 'BLOCKYSIZE=32'))
+        zero_band = zero_raster.GetRasterBand(1)
+        zero_band.WriteArray(zero_array)
+        # doing this on purpose to make the weights as complicated as possible
+        zero_band.SetNoDataValue(0)
+        zero_band.FlushCache()
+        zero_band = None
+        zero_raster = None
+
+        pygeoprocessing.routing.flow_accumulation_d8(
+            (flow_dir_path, 1), target_flow_accum_path,
+            weight_raster_path_band=(zero_raster_path, 1))
+        flow_accum_raster = gdal.OpenEx(
+            target_flow_accum_path, gdal.OF_RASTER)
+        flow_accum_band = flow_accum_raster.GetRasterBand(1)
+        flow_accum_array = flow_accum_band.ReadAsArray()
+        flow_accum_band = None
+        flow_accum_raster = None
+        self.assertEqual(flow_accum_array.dtype, numpy.float64)
+
+        numpy.testing.assert_almost_equal(
+            flow_accum_array, zero_array, 6)
+
+    def test_flow_dir_mfd(self):
+        """PGP.routing: test multiple flow dir."""
+        import pygeoprocessing.routing
+
+        driver = gdal.GetDriverByName('GTiff')
+        dem_path = os.path.join(self.workspace_dir, 'dem.tif')
+        # this makes a flat raster with a left-to-right central channel
+        dem_array = numpy.zeros((11, 11))
+        dem_array[5, :] = -1
+        dem_raster = driver.Create(
+            dem_path, dem_array.shape[1], dem_array.shape[0], 1,
+            gdal.GDT_Float32, options=(
+                'TILED=NO', 'BIGTIFF=YES', 'COMPRESS=LZW',
+                'BLOCKXSIZE=11', 'BLOCKYSIZE=1'))
+
+        dem_band = dem_raster.GetRasterBand(1)
+        dem_band.WriteArray(dem_array)
+        dem_band.FlushCache()
+        dem_band = None
+        dem_raster = None
+
+        target_flow_dir_path = os.path.join(
+            self.workspace_dir, 'flow_dir.tif')
+
+        pygeoprocessing.routing.flow_dir_mfd(
+            (dem_path, 1), target_flow_dir_path,
+            working_dir=self.workspace_dir)
+
+        flow_dir_raster = gdal.OpenEx(target_flow_dir_path, gdal.OF_RASTER)
+        flow_dir_band = flow_dir_raster.GetRasterBand(1)
+        flow_array = flow_dir_band.ReadAsArray()
+        flow_dir_band = None
+        flow_dir_raster = None
+        self.assertEqual(flow_array.dtype, numpy.int32)
+
+        # this was generated from a hand checked result
+        expected_result = numpy.array([
+            [1761607680, 1178599424, 1178599424, 1178599424, 1178599424,
+             1178599424, 1178599424, 1178599424, 1178599424, 1178599424,
+             157286400],
+            [1761607680, 1178599424, 1178599424, 1178599424, 1178599424,
+             1178599424, 1178599424, 1178599424, 1178599424, 1178599424,
+             157286400],
+            [1761607680, 1178599424, 1178599424, 1178599424, 1178599424,
+             1178599424, 1178599424, 1178599424, 1178599424, 1178599424,
+             157286400],
+            [1761607680, 1178599424, 1178599424, 1178599424, 1178599424,
+             1178599424, 1178599424, 1178599424, 1178599424, 1178599424,
+             157286400],
+            [1761607680, 1178599424, 1178599424, 1178599424, 1178599424,
+             1178599424, 1178599424, 1178599424, 1178599424, 1178599424,
+             157286400],
+            [4603904, 983040, 983040, 983040, 983040, 524296, 15, 15, 15, 15,
+             1073741894],
+            [2400, 17984, 17984, 17984, 17984, 17984, 17984, 17984, 17984,
+             17984, 26880],
+            [2400, 17984, 17984, 17984, 17984, 17984, 17984, 17984, 17984,
+             17984, 26880],
+            [2400, 17984, 17984, 17984, 17984, 17984, 17984, 17984, 17984,
+             17984, 26880],
+            [2400, 17984, 17984, 17984, 17984, 17984, 17984, 17984, 17984,
+             17984, 26880],
+            [2400, 17984, 17984, 17984, 17984, 17984, 17984, 17984, 17984,
+             17984, 26880]])
+
+        numpy.testing.assert_almost_equal(flow_array, expected_result)
+
+    def test_flow_accum_mfd(self):
+        """PGP.routing: test flow accumulation for multiple flow."""
+        import pygeoprocessing.routing
+        driver = gdal.GetDriverByName('GTiff')
+
+        n = 11
+        dem_path = os.path.join(self.workspace_dir, 'dem.tif')
+        dem_array = numpy.zeros((n, n))
+        dem_raster = driver.Create(
+            dem_path, dem_array.shape[1], dem_array.shape[0], 1,
+            gdal.GDT_Float32, options=(
+                'TILED=YES', 'BIGTIFF=YES', 'COMPRESS=LZW',
+                'BLOCKXSIZE=32', 'BLOCKYSIZE=32'))
+
+        dem_array[int(n/2), :] = -1
+
+        dem_band = dem_raster.GetRasterBand(1)
+        dem_band.WriteArray(dem_array)
+        dem_band.FlushCache()
+        dem_band = None
+        dem_raster = None
+
+        flow_dir_path = os.path.join(self.workspace_dir, 'flow_dir.tif')
+        pygeoprocessing.routing.flow_dir_mfd(
+            (dem_path, 1), flow_dir_path,
+            working_dir=self.workspace_dir)
+
+        target_flow_accum_path = os.path.join(
+            self.workspace_dir, 'flow_accum_mfd.tif')
+
+        pygeoprocessing.routing.flow_accumulation_mfd(
+            (flow_dir_path, 1), target_flow_accum_path)
+
+        flow_accum_raster = gdal.OpenEx(
+            target_flow_accum_path, gdal.OF_RASTER)
+        flow_accum_band = flow_accum_raster.GetRasterBand(1)
+        flow_array = flow_accum_band.ReadAsArray()
+        flow_accum_band = None
+        flow_accum_raster = None
+        self.assertEqual(flow_array.dtype, numpy.float64)
+
+        # this was generated from a hand-checked result
+        expected_result = numpy.array([
+            [1., 1., 1., 1., 1., 1., 1., 1., 1., 1., 1.],
+            [1.88571429, 2.11428571, 2., 2., 2., 2., 2., 2., 2., 2.11428571,
+             1.88571429],
+            [2.7355102, 3.23183673, 3.03265306, 3., 3., 3., 3., 3.,
+             3.03265306, 3.23183673, 2.7355102],
+            [3.56468805, 4.34574927, 4.08023324, 4.00932945, 4., 4., 4.,
+             4.00932945, 4.08023324, 4.34574927, 3.56468805],
+            [4.38045548, 5.45412012, 5.13583673, 5.02692212, 5.00266556, 5.,
+             5.00266556, 5.02692212, 5.13583673, 5.45412012, 4.38045548],
+            [60.5, 51.12681336, 39.01272503, 27.62141227, 16.519192,
+             11.00304635, 16.519192, 27.62141227, 39.01272503, 51.12681336,
+             60.5],
+            [4.38045548, 5.45412012, 5.13583673, 5.02692212, 5.00266556, 5.,
+             5.00266556, 5.02692212, 5.13583673, 5.45412012, 4.38045548],
+            [3.56468805, 4.34574927, 4.08023324, 4.00932945, 4., 4., 4.,
+             4.00932945, 4.08023324, 4.34574927, 3.56468805],
+            [2.7355102, 3.23183673, 3.03265306, 3., 3., 3., 3., 3.,
+             3.03265306, 3.23183673, 2.7355102],
+            [1.88571429, 2.11428571, 2., 2., 2., 2., 2., 2., 2., 2.11428571,
+             1.88571429],
+            [1., 1., 1., 1., 1., 1., 1., 1., 1., 1., 1.]])
+
+        numpy.testing.assert_almost_equal(flow_array, expected_result)
+
+    def test_flow_accum_mfd_with_weights(self):
+        """PGP.routing: test flow accum for mfd with weights."""
+        import pygeoprocessing.routing
+        driver = gdal.GetDriverByName('GTiff')
+
+        n = 11
+        dem_raster_path = os.path.join(self.workspace_dir, 'dem.tif')
+        dem_array = numpy.zeros((n, n))
+        dem_raster = driver.Create(
+            dem_raster_path, dem_array.shape[1], dem_array.shape[0], 1,
+            gdal.GDT_Float32, options=(
+                'TILED=YES', 'BIGTIFF=YES', 'COMPRESS=LZW',
+                'BLOCKXSIZE=32', 'BLOCKYSIZE=32'))
+
+        dem_array[int(n/2), :] = -1
+
+        dem_band = dem_raster.GetRasterBand(1)
+        dem_band.WriteArray(dem_array)
+        dem_band.FlushCache()
+        dem_band = None
+        dem_raster = None
+
+        flow_dir_path = os.path.join(self.workspace_dir, 'flow_dir.tif')
+        pygeoprocessing.routing.flow_dir_mfd(
+            (dem_raster_path, 1), flow_dir_path,
+            working_dir=self.workspace_dir)
+
+        flow_weight_raster_path = os.path.join(
+            self.workspace_dir, 'flow_weights.tif')
+        flow_weight_array = numpy.empty((n, n))
+        flow_weight_constant = 2.7
+        flow_weight_array[:] = flow_weight_constant
+        pygeoprocessing.new_raster_from_base(
+            flow_dir_path, flow_weight_raster_path, gdal.GDT_Float32,
+            [-1.0])
+        flow_weight_raster = gdal.OpenEx(
+            flow_weight_raster_path, gdal.OF_RASTER | gdal.GA_Update)
+        flow_weight_band = flow_weight_raster.GetRasterBand(1)
+        flow_weight_band.WriteArray(flow_weight_array)
+        flow_weight_band.FlushCache()
+        flow_weight_band = None
+        flow_weight_raster = None
+
+        target_flow_accum_path = os.path.join(
+            self.workspace_dir, 'flow_accum_mfd.tif')
+
+        pygeoprocessing.routing.flow_accumulation_mfd(
+            (flow_dir_path, 1), target_flow_accum_path,
+            weight_raster_path_band=(flow_weight_raster_path, 1))
+
+        flow_accum_raster = gdal.OpenEx(
+            target_flow_accum_path, gdal.OF_RASTER)
+        flow_accum_band = flow_accum_raster.GetRasterBand(1)
+        flow_array = flow_accum_band.ReadAsArray()
+        flow_accum_band = None
+        flow_accum_raster = None
+        self.assertEqual(flow_array.dtype, numpy.float64)
+
+        # this was generated from a hand-checked result with flow weight of
+        # 1, so the result should be twice that since we have flow weights
+        # of 2.
+        expected_result = flow_weight_constant * numpy.array([
+            [1., 1., 1., 1., 1., 1., 1., 1., 1., 1., 1.],
+            [1.88571429, 2.11428571, 2., 2., 2., 2., 2., 2., 2., 2.11428571,
+             1.88571429],
+            [2.7355102, 3.23183673, 3.03265306, 3., 3., 3., 3., 3.,
+             3.03265306, 3.23183673, 2.7355102],
+            [3.56468805, 4.34574927, 4.08023324, 4.00932945, 4., 4., 4.,
+             4.00932945, 4.08023324, 4.34574927, 3.56468805],
+            [4.38045548, 5.45412012, 5.13583673, 5.02692212, 5.00266556, 5.,
+             5.00266556, 5.02692212, 5.13583673, 5.45412012, 4.38045548],
+            [60.5, 51.12681336, 39.01272503, 27.62141227, 16.519192,
+             11.00304635, 16.519192, 27.62141227, 39.01272503, 51.12681336,
+             60.5],
+            [4.38045548, 5.45412012, 5.13583673, 5.02692212, 5.00266556, 5.,
+             5.00266556, 5.02692212, 5.13583673, 5.45412012, 4.38045548],
+            [3.56468805, 4.34574927, 4.08023324, 4.00932945, 4., 4., 4.,
+             4.00932945, 4.08023324, 4.34574927, 3.56468805],
+            [2.7355102, 3.23183673, 3.03265306, 3., 3., 3., 3., 3.,
+             3.03265306, 3.23183673, 2.7355102],
+            [1.88571429, 2.11428571, 2., 2., 2., 2., 2., 2., 2., 2.11428571,
+             1.88571429],
+            [1., 1., 1., 1., 1., 1., 1., 1., 1., 1., 1.]])
+
+        numpy.testing.assert_almost_equal(flow_array, expected_result, 1e-6)
+
+         # try with zero weights
+        zero_array = numpy.zeros(expected_result.shape, dtype=numpy.float32)
+        zero_raster_path = os.path.join(self.workspace_dir, 'zero.tif')
+        zero_raster = driver.Create(
+            zero_raster_path, zero_array.shape[1],
+            zero_array.shape[0], 1, gdal.GDT_Float32, options=(
+                'TILED=YES', 'BIGTIFF=YES', 'COMPRESS=LZW',
+                'BLOCKXSIZE=32', 'BLOCKYSIZE=32'))
+        zero_band = zero_raster.GetRasterBand(1)
+        zero_band.WriteArray(zero_array)
+        zero_band.SetNoDataValue(0)
+        zero_band.FlushCache()
+        zero_raster.FlushCache()
+        zero_band = None
+        zero_raster = None
+
+        pygeoprocessing.routing.flow_accumulation_mfd(
+            (flow_dir_path, 1), target_flow_accum_path,
+            weight_raster_path_band=(zero_raster_path, 1))
+        flow_accum_raster = gdal.OpenEx(
+            target_flow_accum_path, gdal.OF_RASTER)
+        flow_accum_band = flow_accum_raster.GetRasterBand(1)
+        flow_accum_array = flow_accum_band.ReadAsArray()
+        flow_accum_band = None
+        flow_accum_raster = None
+        self.assertEqual(flow_accum_array.dtype, numpy.float64)
+
+        numpy.testing.assert_almost_equal(
+            numpy.sum(flow_accum_array), numpy.sum(zero_array), 6)
+
+
+    def test_distance_to_channel_d8(self):
+        """PGP.routing: test distance to channel D8."""
+        import pygeoprocessing.routing
+        driver = gdal.GetDriverByName('GTiff')
+        flow_dir_d8_path = os.path.join(self.workspace_dir, 'flow_dir.d8_tif')
+
+        # this is a flow direction raster that was created from a plateau drain
+        flow_dir_d8_array = numpy.array([
+            [2, 2, 2, 2, 2, 2, 2, 2, 2, 2, 0],
+            [4, 2, 2, 2, 2, 2, 2, 2, 2, 2, 0],
+            [4, 4, 2, 2, 2, 2, 2, 2, 2, 0, 0],
+            [4, 4, 4, 2, 2, 2, 2, 2, 0, 0, 0],
+            [4, 4, 4, 4, 2, 2, 2, 0, 0, 0, 0],
+            [4, 4, 4, 4, 4, 2, 0, 0, 0, 0, 0],
+            [4, 4, 4, 4, 4, 6, 0, 0, 0, 0, 0],
+            [4, 4, 4, 4, 6, 6, 6, 0, 0, 0, 0],
+            [4, 4, 4, 6, 6, 6, 6, 6, 0, 0, 0],
+            [4, 4, 6, 6, 6, 6, 6, 6, 6, 0, 0],
+            [4, 6, 6, 6, 6, 6, 6, 6, 6, 6, 0]])
+        flow_dir_d8_raster = driver.Create(
+            flow_dir_d8_path, flow_dir_d8_array.shape[1],
+            flow_dir_d8_array.shape[0], 1, gdal.GDT_Byte, options=(
+                'TILED=YES', 'BIGTIFF=YES', 'COMPRESS=LZW',
+                    'BLOCKXSIZE=32', 'BLOCKYSIZE=32'))
+        flow_dir_d8_band = flow_dir_d8_raster.GetRasterBand(1)
+        flow_dir_d8_band.WriteArray(flow_dir_d8_array)
+        flow_dir_d8_band.FlushCache()
+        flow_dir_d8_band = None
+        flow_dir_d8_raster = None
+
+        # taken from a manual inspection of a flow accumulation run
+        channel_path = os.path.join(self.workspace_dir, 'channel.tif')
+        channel_array = numpy.array(
+            [[1, 1, 1, 1, 1, 1, 1, 1, 1, 1, 1],
+             [1, 0, 0, 0, 0, 0, 0, 0, 0, 0, 1],
+             [1, 0, 0, 0, 0, 0, 0, 0, 0, 0, 1],
+             [1, 0, 0, 0, 0, 0, 0, 0, 0, 0, 1],
+             [1, 1, 0, 0, 0, 0, 0, 0, 0, 1, 1],
+             [1, 1, 0, 0, 0, 0, 0, 0, 0, 1, 1],
+             [1, 1, 0, 0, 0, 0, 0, 0, 0, 1, 1],
+             [1, 0, 0, 0, 0, 0, 0, 0, 0, 0, 1],
+             [1, 0, 0, 0, 0, 0, 0, 0, 0, 0, 1],
+             [1, 0, 0, 0, 0, 0, 0, 0, 0, 0, 1],
+             [1, 1, 1, 1, 1, 1, 1, 1, 1, 1, 1]])
+
+        channel_raster = driver.Create(
+            channel_path, channel_array.shape[1],
+            channel_array.shape[0], 1, gdal.GDT_Byte, options=(
+                'TILED=YES', 'BIGTIFF=YES', 'COMPRESS=LZW',
+                    'BLOCKXSIZE=32', 'BLOCKYSIZE=32'))
+        channel_band = channel_raster.GetRasterBand(1)
+        channel_band.WriteArray(channel_array)
+        channel_band.FlushCache()
+        channel_band = None
+        channel_raster = None
+
+        distance_to_channel_d8_path = os.path.join(
+            self.workspace_dir, 'distance_to_channel_d8.tif')
+        pygeoprocessing.routing.distance_to_channel_d8(
+            (flow_dir_d8_path, 1), (channel_path, 1),
+            distance_to_channel_d8_path)
+
+        distance_to_channel_d8_raster = gdal.OpenEx(
+            distance_to_channel_d8_path, gdal.OF_RASTER)
+        distance_to_channel_d8_band = (
+            distance_to_channel_d8_raster.GetRasterBand(1))
+        distance_to_channel_d8_array = (
+            distance_to_channel_d8_band.ReadAsArray())
+        distance_to_channel_d8_band = None
+        distance_to_channel_d8_raster = None
+
+        expected_result = numpy.array(
+            [[0, 0, 0, 0, 0, 0, 0, 0, 0, 0, 0],
+             [0, 1, 1, 1, 1, 1, 1, 1, 1, 1, 0],
+             [0, 1, 2, 2, 2, 2, 2, 2, 2, 1, 0],
+             [0, 1, 2, 3, 3, 3, 3, 3, 2, 1, 0],
+             [0, 0, 1, 2, 4, 4, 4, 2, 1, 0, 0],
+             [0, 0, 1, 2, 3, 5, 3, 2, 1, 0, 0],
+             [0, 0, 1, 2, 3, 4, 3, 2, 1, 0, 0],
+             [0, 1, 2, 3, 3, 3, 3, 3, 2, 1, 0],
+             [0, 1, 2, 2, 2, 2, 2, 2, 2, 1, 0],
+             [0, 1, 1, 1, 1, 1, 1, 1, 1, 1, 0],
+             [0, 0, 0, 0, 0, 0, 0, 0, 0, 0, 0]])
+
+        numpy.testing.assert_almost_equal(
+            distance_to_channel_d8_array, expected_result)
+
+
+    def test_distance_to_channel_d8_with_weights(self):
+        """PGP.routing: test distance to channel D8."""
+        import pygeoprocessing.routing
+        driver = gdal.GetDriverByName('GTiff')
+        flow_dir_d8_path = os.path.join(self.workspace_dir, 'flow_dir.d8_tif')
+
+        # this is a flow direction raster that was created from a plateau drain
+        flow_dir_d8_array = numpy.array([
+            [2, 2, 2, 2, 2, 2, 2, 2, 2, 2, 0],
+            [4, 2, 2, 2, 2, 2, 2, 2, 2, 2, 0],
+            [4, 4, 2, 2, 2, 2, 2, 2, 2, 0, 0],
+            [4, 4, 4, 2, 2, 2, 2, 2, 0, 0, 0],
+            [4, 4, 4, 4, 2, 2, 2, 0, 0, 0, 0],
+            [4, 4, 4, 4, 4, 2, 0, 0, 0, 0, 0],
+            [4, 4, 4, 4, 4, 6, 0, 0, 0, 0, 0],
+            [4, 4, 4, 4, 6, 6, 6, 0, 0, 0, 0],
+            [4, 4, 4, 6, 6, 6, 6, 6, 0, 0, 0],
+            [4, 4, 6, 6, 6, 6, 6, 6, 6, 0, 0],
+            [4, 6, 6, 6, 6, 6, 6, 6, 6, 6, 0]])
+        flow_dir_d8_raster = driver.Create(
+            flow_dir_d8_path, flow_dir_d8_array.shape[1],
+            flow_dir_d8_array.shape[0], 1, gdal.GDT_Byte, options=(
+                'TILED=YES', 'BIGTIFF=YES', 'COMPRESS=LZW',
+                    'BLOCKXSIZE=32', 'BLOCKYSIZE=32'))
+        flow_dir_d8_band = flow_dir_d8_raster.GetRasterBand(1)
+        flow_dir_d8_band.WriteArray(flow_dir_d8_array)
+        flow_dir_d8_band.FlushCache()
+        flow_dir_d8_band = None
+        flow_dir_d8_raster = None
+
+        # taken from a manual inspection of a flow accumulation run
+        channel_path = os.path.join(self.workspace_dir, 'channel.tif')
+        channel_array = numpy.array(
+            [[1, 1, 1, 1, 1, 1, 1, 1, 1, 1, 1],
+             [1, 0, 0, 0, 0, 0, 0, 0, 0, 0, 1],
+             [1, 0, 0, 0, 0, 0, 0, 0, 0, 0, 1],
+             [1, 0, 0, 0, 0, 0, 0, 0, 0, 0, 1],
+             [1, 1, 0, 0, 0, 0, 0, 0, 0, 1, 1],
+             [1, 1, 0, 0, 0, 0, 0, 0, 0, 1, 1],
+             [1, 1, 0, 0, 0, 0, 0, 0, 0, 1, 1],
+             [1, 0, 0, 0, 0, 0, 0, 0, 0, 0, 1],
+             [1, 0, 0, 0, 0, 0, 0, 0, 0, 0, 1],
+             [1, 0, 0, 0, 0, 0, 0, 0, 0, 0, 1],
+             [1, 1, 1, 1, 1, 1, 1, 1, 1, 1, 1]])
+
+        channel_raster = driver.Create(
+            channel_path, channel_array.shape[1],
+            channel_array.shape[0], 1, gdal.GDT_Byte, options=(
+                'TILED=YES', 'BIGTIFF=YES', 'COMPRESS=LZW',
+                    'BLOCKXSIZE=32', 'BLOCKYSIZE=32'))
+        channel_band = channel_raster.GetRasterBand(1)
+        channel_band.WriteArray(channel_array)
+        channel_band.FlushCache()
+        channel_band = None
+        channel_raster = None
+
+        flow_weight_array = numpy.empty(flow_dir_d8_array.shape)
+        weight_factor = 2.0
+        flow_weight_array[:] = weight_factor
+        flow_dir_d8_weight_path = os.path.join(
+            self.workspace_dir, 'flow_dir_d8.tif')
+        flow_dir_d8_weight_raster = driver.Create(
+            flow_dir_d8_weight_path, flow_weight_array.shape[1],
+            flow_weight_array.shape[0], 1, gdal.GDT_Int32, options=(
+                'TILED=YES', 'BIGTIFF=YES', 'COMPRESS=LZW',
+                    'BLOCKXSIZE=32', 'BLOCKYSIZE=32'))
+        flow_dir_d8_weight_band = flow_dir_d8_weight_raster.GetRasterBand(1)
+        flow_dir_d8_weight_band.WriteArray(flow_weight_array)
+        flow_dir_d8_weight_band.FlushCache()
+        flow_dir_d8_weight_band = None
+        flow_dir_d8_weight_raster = None
+
+        distance_to_channel_d8_path = os.path.join(
+            self.workspace_dir, 'distance_to_channel_d8.tif')
+        pygeoprocessing.routing.distance_to_channel_d8(
+            (flow_dir_d8_path, 1), (channel_path, 1),
+            distance_to_channel_d8_path,
+            weight_raster_path_band=(flow_dir_d8_weight_path, 1))
+
+        distance_to_channel_d8_raster = gdal.OpenEx(
+            distance_to_channel_d8_path, gdal.OF_RASTER)
+        distance_to_channel_d8_band = (
+            distance_to_channel_d8_raster.GetRasterBand(1))
+        distance_to_channel_d8_array = (
+            distance_to_channel_d8_band.ReadAsArray())
+        distance_to_channel_d8_band = None
+        distance_to_channel_d8_raster = None
+
+        expected_result = weight_factor * numpy.array(
+            [[0, 0, 0, 0, 0, 0, 0, 0, 0, 0, 0],
+             [0, 1, 1, 1, 1, 1, 1, 1, 1, 1, 0],
+             [0, 1, 2, 2, 2, 2, 2, 2, 2, 1, 0],
+             [0, 1, 2, 3, 3, 3, 3, 3, 2, 1, 0],
+             [0, 0, 1, 2, 4, 4, 4, 2, 1, 0, 0],
+             [0, 0, 1, 2, 3, 5, 3, 2, 1, 0, 0],
+             [0, 0, 1, 2, 3, 4, 3, 2, 1, 0, 0],
+             [0, 1, 2, 3, 3, 3, 3, 3, 2, 1, 0],
+             [0, 1, 2, 2, 2, 2, 2, 2, 2, 1, 0],
+             [0, 1, 1, 1, 1, 1, 1, 1, 1, 1, 0],
+             [0, 0, 0, 0, 0, 0, 0, 0, 0, 0, 0]])
+
+        numpy.testing.assert_almost_equal(
+            distance_to_channel_d8_array, expected_result)
+
+        # try with zero weights
+        zero_array = numpy.zeros(
+            distance_to_channel_d8_array.shape, dtype=numpy.float32)
+        zero_raster_path = os.path.join(self.workspace_dir, 'zero.tif')
+        zero_raster = driver.Create(
+            zero_raster_path, zero_array.shape[1],
+            zero_array.shape[0], 1, gdal.GDT_Float32, options=(
+                'TILED=YES', 'BIGTIFF=YES', 'COMPRESS=LZW',
+                'BLOCKXSIZE=32', 'BLOCKYSIZE=32'))
+        zero_band = zero_raster.GetRasterBand(1)
+        zero_band.WriteArray(zero_array)
+        zero_band.SetNoDataValue(0)
+        zero_band.FlushCache()
+        zero_raster.FlushCache()
+        zero_band = None
+        zero_raster = None
+        pygeoprocessing.routing.distance_to_channel_d8(
+            (flow_dir_d8_path, 1), (channel_path, 1),
+            distance_to_channel_d8_path,
+            weight_raster_path_band=(zero_raster_path, 1))
+
+        distance_to_channel_d8_raster = gdal.OpenEx(
+            distance_to_channel_d8_path, gdal.OF_RASTER)
+        distance_to_channel_d8_band = (
+            distance_to_channel_d8_raster.GetRasterBand(1))
+        distance_to_channel_d8_array = (
+            distance_to_channel_d8_band.ReadAsArray())
+        distance_to_channel_d8_band = None
+        distance_to_channel_d8_raster = None
+
+        numpy.testing.assert_almost_equal(
+            distance_to_channel_d8_array, zero_array)
+
+
+    def test_distance_to_channel_mfd(self):
+        """PGP.routing: test distance to channel mfd."""
+        import pygeoprocessing.routing
+        driver = gdal.GetDriverByName('GTiff')
+        flow_dir_mfd_path = os.path.join(
+            self.workspace_dir, 'flow_dir_mfd.tif')
+        flow_dir_mfd_array = numpy.array([
+            [1761607680, 1178599424, 1178599424, 1178599424, 1178599424,
+             1178599424, 1178599424, 1178599424, 1178599424, 1178599424,
+             157286400],
+            [1761607680, 1178599424, 1178599424, 1178599424, 1178599424,
+             1178599424, 1178599424, 1178599424, 1178599424, 1178599424,
+             157286400],
+            [1761607680, 1178599424, 1178599424, 1178599424, 1178599424,
+             1178599424, 1178599424, 1178599424, 1178599424, 1178599424,
+             157286400],
+            [1761607680, 1178599424, 1178599424, 1178599424, 1178599424,
+             1178599424, 1178599424, 1178599424, 1178599424, 1178599424,
+             157286400],
+            [1761607680, 1178599424, 1178599424, 1178599424, 1178599424,
+             1178599424, 1178599424, 1178599424, 1178599424, 1178599424,
+             157286400],
+            [4603904, 983040, 983040, 983040, 983040, 524296, 15, 15, 15, 15,
+             1073741894],
+            [2400, 17984, 17984, 17984, 17984, 17984, 17984, 17984, 17984,
+             17984, 26880],
+            [2400, 17984, 17984, 17984, 17984, 17984, 17984, 17984, 17984,
+             17984, 26880],
+            [2400, 17984, 17984, 17984, 17984, 17984, 17984, 17984, 17984,
+             17984, 26880],
+            [2400, 17984, 17984, 17984, 17984, 17984, 17984, 17984, 17984,
+             17984, 26880],
+            [2400, 17984, 17984, 17984, 17984, 17984, 17984, 17984, 17984,
+             17984, 26880]])
+        flow_dir_mfd_raster = driver.Create(
+            flow_dir_mfd_path, flow_dir_mfd_array.shape[1],
+            flow_dir_mfd_array.shape[0], 1, gdal.GDT_Int32, options=(
+                'TILED=YES', 'BIGTIFF=YES', 'COMPRESS=LZW',
+                    'BLOCKXSIZE=32', 'BLOCKYSIZE=32'))
+        flow_dir_mfd_band = flow_dir_mfd_raster.GetRasterBand(1)
+        flow_dir_mfd_band.WriteArray(flow_dir_mfd_array)
+        flow_dir_mfd_band.FlushCache()
+        flow_dir_mfd_band = None
+        flow_dir_mfd_raster = None
+
+        # taken from a manual inspection of a flow accumulation run
+        channel_path = os.path.join(self.workspace_dir, 'channel.tif')
+        channel_array = numpy.array(
+            [[0, 0, 0, 0, 0, 0, 0, 0, 0, 0, 0],
+             [0, 0, 0, 0, 0, 0, 0, 0, 0, 0, 0],
+             [0, 0, 0, 0, 0, 0, 0, 0, 0, 0, 0],
+             [0, 0, 0, 0, 0, 0, 0, 0, 0, 0, 0],
+             [0, 0, 0, 0, 0, 0, 0, 0, 0, 0, 0],
+             [1, 1, 1, 1, 1, 1, 1, 1, 1, 1, 1],
+             [0, 0, 0, 0, 0, 0, 0, 0, 0, 0, 0],
+             [0, 0, 0, 0, 0, 0, 0, 0, 0, 0, 0],
+             [0, 0, 0, 0, 0, 0, 0, 0, 0, 0, 0],
+             [0, 0, 0, 0, 0, 0, 0, 0, 0, 0, 0],
+             [0, 0, 0, 0, 0, 0, 0, 0, 0, 0, 0]])
+
+        channel_raster = driver.Create(
+            channel_path, channel_array.shape[1],
+            channel_array.shape[0], 1, gdal.GDT_Byte, options=(
+                'TILED=YES', 'BIGTIFF=YES', 'COMPRESS=LZW',
+                    'BLOCKXSIZE=32', 'BLOCKYSIZE=32'))
+        channel_band = channel_raster.GetRasterBand(1)
+        channel_band.WriteArray(channel_array)
+        channel_band.FlushCache()
+        channel_band = None
+        channel_raster = None
+
+        distance_to_channel_mfd_path = os.path.join(
+            self.workspace_dir, 'distance_to_channel_mfd.tif')
+        pygeoprocessing.routing.distance_to_channel_mfd(
+            (flow_dir_mfd_path, 1), (channel_path, 1),
+            distance_to_channel_mfd_path)
+
+        distance_to_channel_mfd_raster = gdal.OpenEx(
+            distance_to_channel_mfd_path, gdal.OF_RASTER)
+        distance_to_channel_mfd_band = (
+            distance_to_channel_mfd_raster.GetRasterBand(1))
+        distance_to_channel_mfd_array = (
+            distance_to_channel_mfd_band.ReadAsArray())
+        distance_to_channel_mfd_band = None
+        distance_to_channel_mfd_raster = None
+
+        # this is a regression result copied by hand
+        expected_result = numpy.array(
+            [[5.98240137, 6.10285187, 6.15935357, 6.1786881, 6.18299413,
+              6.18346732, 6.18299413, 6.1786881, 6.15935357, 6.10285187,
+              5.98240137],
+             [4.77092897, 4.88539641, 4.93253084, 4.94511769, 4.94677386,
+              4.94677386, 4.94677386, 4.94511769, 4.93253084, 4.88539641,
+              4.77092897],
+             [3.56278943, 3.66892471, 3.70428382, 3.71008039, 3.71008039,
+              3.71008039, 3.71008039, 3.71008039, 3.70428382, 3.66892471,
+              3.56278943],
+             [2.35977407, 2.45309892, 2.47338693, 2.47338693, 2.47338693,
+              2.47338693, 2.47338693, 2.47338693, 2.47338693, 2.45309892,
+              2.35977407],
+             [1.16568542, 1.23669346, 1.23669346, 1.23669346, 1.23669346,
+              1.23669346, 1.23669346, 1.23669346, 1.23669346, 1.23669346,
+              1.16568542],
+             [0., 0., 0., 0., 0., 0., 0., 0., 0., 0., 0.],
+             [1.16568542, 1.23669346, 1.23669346, 1.23669346, 1.23669346,
+              1.23669346, 1.23669346, 1.23669346, 1.23669346, 1.23669346,
+              1.16568542],
+             [2.35977407, 2.45309892, 2.47338693, 2.47338693, 2.47338693,
+              2.47338693, 2.47338693, 2.47338693, 2.47338693, 2.45309892,
+              2.35977407],
+             [3.56278943, 3.66892471, 3.70428382, 3.71008039, 3.71008039,
+              3.71008039, 3.71008039, 3.71008039, 3.70428382, 3.66892471,
+              3.56278943],
+             [4.77092897, 4.88539641, 4.93253084, 4.94511769, 4.94677386,
+              4.94677386, 4.94677386, 4.94511769, 4.93253084, 4.88539641,
+              4.77092897],
+             [5.98240137, 6.10285187, 6.15935357, 6.1786881, 6.18299413,
+              6.18346732, 6.18299413, 6.1786881, 6.15935357, 6.10285187,
+              5.98240137]])
+
+        numpy.testing.assert_almost_equal(
+            distance_to_channel_mfd_array, expected_result)
+
+    def test_distance_to_channel_mfd_with_weights(self):
+        """PGP.routing: test distance to channel mfd with weights."""
+        import pygeoprocessing.routing
+        driver = gdal.GetDriverByName('GTiff')
+        flow_dir_mfd_path = os.path.join(
+            self.workspace_dir, 'flow_dir_mfd.tif')
+        flow_dir_mfd_array = numpy.array([
+            [1761607680, 1178599424, 1178599424, 1178599424, 1178599424,
+             1178599424, 1178599424, 1178599424, 1178599424, 1178599424,
+             157286400],
+            [1761607680, 1178599424, 1178599424, 1178599424, 1178599424,
+             1178599424, 1178599424, 1178599424, 1178599424, 1178599424,
+             157286400],
+            [1761607680, 1178599424, 1178599424, 1178599424, 1178599424,
+             1178599424, 1178599424, 1178599424, 1178599424, 1178599424,
+             157286400],
+            [1761607680, 1178599424, 1178599424, 1178599424, 1178599424,
+             1178599424, 1178599424, 1178599424, 1178599424, 1178599424,
+             157286400],
+            [1761607680, 1178599424, 1178599424, 1178599424, 1178599424,
+             1178599424, 1178599424, 1178599424, 1178599424, 1178599424,
+             157286400],
+            [4603904, 983040, 983040, 983040, 983040, 524296, 15, 15, 15, 15,
+             1073741894],
+            [2400, 17984, 17984, 17984, 17984, 17984, 17984, 17984, 17984,
+             17984, 26880],
+            [2400, 17984, 17984, 17984, 17984, 17984, 17984, 17984, 17984,
+             17984, 26880],
+            [2400, 17984, 17984, 17984, 17984, 17984, 17984, 17984, 17984,
+             17984, 26880],
+            [2400, 17984, 17984, 17984, 17984, 17984, 17984, 17984, 17984,
+             17984, 26880],
+            [2400, 17984, 17984, 17984, 17984, 17984, 17984, 17984, 17984,
+             17984, 26880]])
+        flow_dir_mfd_raster = driver.Create(
+            flow_dir_mfd_path, flow_dir_mfd_array.shape[1],
+            flow_dir_mfd_array.shape[0], 1, gdal.GDT_Int32, options=(
+                'TILED=YES', 'BIGTIFF=YES', 'COMPRESS=LZW',
+                    'BLOCKXSIZE=32', 'BLOCKYSIZE=32'))
+        flow_dir_mfd_band = flow_dir_mfd_raster.GetRasterBand(1)
+        flow_dir_mfd_band.WriteArray(flow_dir_mfd_array)
+        flow_dir_mfd_band.FlushCache()
+        flow_dir_mfd_band = None
+        flow_dir_mfd_raster = None
+
+        flow_weight_array = numpy.empty(flow_dir_mfd_array.shape)
+        flow_weight_array[:] = 2.0
+        flow_dir_mfd_weight_path = os.path.join(
+            self.workspace_dir, 'flow_dir_mfd_weights.tif')
+        flow_dir_mfd_weight_raster = driver.Create(
+            flow_dir_mfd_weight_path, flow_weight_array.shape[1],
+            flow_weight_array.shape[0], 1, gdal.GDT_Int32, options=(
+                'TILED=YES', 'BIGTIFF=YES', 'COMPRESS=LZW',
+                    'BLOCKXSIZE=32', 'BLOCKYSIZE=32'))
+        flow_dir_mfd_weight_band = flow_dir_mfd_weight_raster.GetRasterBand(1)
+        flow_dir_mfd_weight_band.WriteArray(flow_weight_array)
+        flow_dir_mfd_weight_band.FlushCache()
+        flow_dir_mfd_weight_band = None
+        flow_dir_mfd_weight_raster = None
+
+        # taken from a manual inspection of a flow accumulation run
+        channel_path = os.path.join(self.workspace_dir, 'channel.tif')
+        channel_array = numpy.array(
+            [[0, 0, 0, 0, 0, 0, 0, 0, 0, 0, 0],
+             [0, 0, 0, 0, 0, 0, 0, 0, 0, 0, 0],
+             [0, 0, 0, 0, 0, 0, 0, 0, 0, 0, 0],
+             [0, 0, 0, 0, 0, 0, 0, 0, 0, 0, 0],
+             [0, 0, 0, 0, 0, 0, 0, 0, 0, 0, 0],
+             [1, 1, 1, 1, 1, 1, 1, 1, 1, 1, 1],
+             [0, 0, 0, 0, 0, 0, 0, 0, 0, 0, 0],
+             [0, 0, 0, 0, 0, 0, 0, 0, 0, 0, 0],
+             [0, 0, 0, 0, 0, 0, 0, 0, 0, 0, 0],
+             [0, 0, 0, 0, 0, 0, 0, 0, 0, 0, 0],
+             [0, 0, 0, 0, 0, 0, 0, 0, 0, 0, 0]])
+
+        channel_raster = driver.Create(
+            channel_path, channel_array.shape[1],
+            channel_array.shape[0], 1, gdal.GDT_Byte, options=(
+                'TILED=YES', 'BIGTIFF=YES', 'COMPRESS=LZW',
+                    'BLOCKXSIZE=32', 'BLOCKYSIZE=32'))
+        channel_band = channel_raster.GetRasterBand(1)
+        channel_band.WriteArray(channel_array)
+        channel_band.FlushCache()
+        channel_band = None
+        channel_raster = None
+
+        distance_to_channel_mfd_path = os.path.join(
+            self.workspace_dir, 'distance_to_channel_mfd.tif')
+        pygeoprocessing.routing.distance_to_channel_mfd(
+            (flow_dir_mfd_path, 1), (channel_path, 1),
+            distance_to_channel_mfd_path,
+            weight_raster_path_band=(flow_dir_mfd_weight_path, 1))
+
+        distance_to_channel_mfd_raster = gdal.OpenEx(
+            distance_to_channel_mfd_path, gdal.OF_RASTER)
+        distance_to_channel_mfd_band = (
+            distance_to_channel_mfd_raster.GetRasterBand(1))
+        distance_to_channel_mfd_array = (
+            distance_to_channel_mfd_band.ReadAsArray())
+        distance_to_channel_mfd_band = None
+        distance_to_channel_mfd_raster = None
+
+        # this is a regression result copied by hand
+        expected_result = numpy.array(
+            [
+             [10., 10., 10., 10., 10., 10., 10., 10., 10., 10., 10.],
+             [8., 8., 8., 8., 8., 8., 8., 8., 8., 8., 8.],
+             [6., 6., 6., 6., 6., 6., 6., 6., 6., 6., 6.],
+             [4., 4., 4., 4., 4., 4., 4., 4., 4., 4., 4.],
+             [2., 2., 2., 2., 2., 2., 2., 2., 2., 2., 2.],
+             [0., 0., 0., 0., 0., 0., 0., 0., 0., 0., 0.],
+             [2., 2., 2., 2., 2., 2., 2., 2., 2., 2., 2.],
+             [4., 4., 4., 4., 4., 4., 4., 4., 4., 4., 4.],
+             [6., 6., 6., 6., 6., 6., 6., 6., 6., 6., 6.],
+             [8., 8., 8., 8., 8., 8., 8., 8., 8., 8., 8.],
+             [10., 10., 10., 10., 10., 10., 10., 10., 10., 10., 10.],
+            ])
+
+        numpy.testing.assert_almost_equal(
+            distance_to_channel_mfd_array, expected_result)
+
+        # try with zero weights
+        zero_array = numpy.zeros(
+            expected_result.shape, dtype=numpy.float32)
+        zero_raster_path = os.path.join(self.workspace_dir, 'zero.tif')
+        zero_raster = driver.Create(
+            zero_raster_path, zero_array.shape[1],
+            zero_array.shape[0], 1, gdal.GDT_Float32, options=(
+                'TILED=YES', 'BIGTIFF=YES', 'COMPRESS=LZW',
+                'BLOCKXSIZE=32', 'BLOCKYSIZE=32'))
+        zero_band = zero_raster.GetRasterBand(1)
+        zero_band.WriteArray(zero_array)
+        zero_band.SetNoDataValue(0)
+        zero_band.FlushCache()
+        zero_raster.FlushCache()
+        zero_band = None
+        zero_raster = None
+        pygeoprocessing.routing.distance_to_channel_mfd(
+            (flow_dir_mfd_path, 1), (channel_path, 1),
+            distance_to_channel_mfd_path,
+            weight_raster_path_band=(zero_raster_path, 1))
+
+        distance_to_channel_d8_raster = gdal.OpenEx(
+            distance_to_channel_mfd_path, gdal.OF_RASTER)
+        distance_to_channel_d8_band = (
+            distance_to_channel_d8_raster.GetRasterBand(1))
+        distance_to_channel_d8_array = (
+            distance_to_channel_d8_band.ReadAsArray())
+        distance_to_channel_d8_band = None
+        distance_to_channel_d8_raster = None
+
+        numpy.testing.assert_almost_equal(
+            distance_to_channel_d8_array, zero_array)
+
+    def test_watershed_delineation(self):
+        """PGP.routing: test delineation of disjoint watersheds."""
+        import pygeoprocessing.routing
+        import pygeoprocessing.testing
+
+        srs = osr.SpatialReference()
+        srs.ImportFromEPSG(32731) # WGS84 / UTM zone 31s
+        srs_wkt = srs.ExportToWkt()
+
+        flow_dir_array = numpy.array([
+            [0, 0, 0, 2, 4, 4, 6],
+            [6, 0, 0, 2, 4, 4, 6],
+            [6, 6, 0, 2, 4, 6, 6],
+            [4, 4, 4, 2, 0, 0, 0],
+            [2, 2, 0, 6, 4, 2, 2],
+            [2, 0, 0, 6, 4, 4, 2],
+            [2, 0, 0, 6, 4, 4, 4]])
+
+        flow_dir_path = os.path.join(self.workspace_dir, 'flow_dir.tif')
+        driver = gdal.GetDriverByName('GTiff')
+        flow_dir_raster = driver.Create(
+            flow_dir_path, flow_dir_array.shape[1], flow_dir_array.shape[0],
+            1, gdal.GDT_Byte, options=(
+                'TILED=YES', 'BIGTIFF=YES', 'COMPRESS=LZW',
+                'BLOCKXSIZE=256', 'BLOCKYSIZE=256'))
+        flow_dir_raster.SetProjection(srs_wkt)
+        flow_dir_band = flow_dir_raster.GetRasterBand(1)
+        flow_dir_band.WriteArray(flow_dir_array)
+        flow_dir_geotransform = [2, 2, 0, -2, 0, -2]
+        flow_dir_raster.SetGeoTransform(flow_dir_geotransform)
+        flow_dir_raster = None
+
+        work_dir = os.path.join(self.workspace_dir, 'scratch')
+
+        # TODO: What about when points are in a different projection?
+
+        outflow_points = os.path.join(self.workspace_dir,
+                                      'outflow_points.gpkg')
+        points_geometry = [
+            shapely.geometry.Point(3, -9),
+            shapely.geometry.Point(9, -3),
+            shapely.geometry.Point(15, -9),
+            shapely.geometry.Point(9, -15)]
+        pygeoprocessing.testing.create_vector_on_disk(
+            points_geometry, srs_wkt, vector_format='GPKG',
+            filename=outflow_points)
+
+        target_watersheds_vector = os.path.join(self.workspace_dir,
+                                                'sheds.gpkg')
+
+        pygeoprocessing.routing.delineate_watersheds(
+            (flow_dir_path, 1), outflow_points, target_watersheds_vector,
+            work_dir)
+
+        try:
+            vector = ogr.Open(target_watersheds_vector)
+            self.assertEqual(vector.GetLayerCount(), 1)
+
+            geometries = []
+            for watershed_feature in vector.GetLayer():
+                geometry = shapely.wkb.loads(
+                    watershed_feature.GetGeometryRef().ExportToWkb())
+                geometries.append(geometry)
+
+                # TODO: Assert that fields have been copied over
+        finally:
+            vector = None
+
+        # Check the areas of each individual polygon
+        for ws_index, expected_area in enumerate([60.0, 40.0, 40.0, 56.0]):
+            self.assertEqual(geometries[ws_index].area, expected_area)
+
+        # Assert that sum of areas match the area of the raster.
+        raster_area = ((flow_dir_geotransform[1]*flow_dir_array.shape[1]) *
+                       (flow_dir_geotransform[5]*flow_dir_array.shape[0]))
+        self.assertEqual(sum(geometry.area for geometry in geometries),
+                         abs(raster_area))
+
+    def test_watershed_delineation_nested(self):
+        """PGP.routing: test delineation of nested watersheds."""
+        import pygeoprocessing.routing
+        import pygeoprocessing.testing
+
+        srs = osr.SpatialReference()
+        srs.ImportFromEPSG(32731)  # WGS84 / UTM zone 31s
+        srs_wkt = srs.ExportToWkt()
+
+        flow_dir_array = numpy.array([
+            [255, 0, 0],
+            [0, 1, 2],
+            [1, 2, 2]])
+        flow_dir_path = os.path.join(self.workspace_dir, 'flow_dir.tif')
+        driver = gdal.GetDriverByName('GTiff')
+        flow_dir_raster = driver.Create(
+            flow_dir_path, flow_dir_array.shape[1], flow_dir_array.shape[0],
+            1, gdal.GDT_Byte, options=(
+                'TILED=YES', 'BIGTIFF=YES', 'COMPRESS=LZW',
+                'BLOCKXSIZE=256', 'BLOCKYSIZE=256'))
+        flow_dir_raster.SetProjection(srs_wkt)
+        flow_dir_band = flow_dir_raster.GetRasterBand(1)
+        flow_dir_band.SetNoDataValue(255)
+        flow_dir_band.WriteArray(flow_dir_array)
+        flow_dir_geotransform = [2, 2, 0, -2, 0, -2]
+        flow_dir_raster.SetGeoTransform(flow_dir_geotransform)
+        flow_dir_raster = None
+
+        outflow_points = os.path.join(self.workspace_dir, 'outflow.gpkg')
+        points_geometry = [
+            shapely.geometry.Point(7, -3),
+            shapely.geometry.Point(5, -5),
+            shapely.geometry.Point(3, -7),
+            shapely.geometry.Point(0, 0),  # off edge of raster; skipped.
+            shapely.geometry.Point(3, -3),  # over nodata, still valid.
+        ]
+        pygeoprocessing.testing.create_vector_on_disk(
+            points_geometry, srs_wkt, vector_format='GPKG',
+            filename=outflow_points)
+
+        target_watersheds_vector = os.path.join(self.workspace_dir,
+                                                'sheds.gpkg')
+        pygeoprocessing.routing.delineate_watersheds(
+            (flow_dir_path, 1), outflow_points,
+            target_watersheds_vector,
+            os.path.join(self.workspace_dir, 'scratch'))
+
+        try:
+            watersheds_vector = ogr.Open(target_watersheds_vector)
+            watersheds_layer = watersheds_vector.GetLayer()
+            self.assertEqual(watersheds_layer.GetFeatureCount(), 4)
+
+            expected_ws_id_to_upstream_watersheds = {
+                1: '2',
+                2: '3',
+                3: '',  # indicates no upstream watersheds
+                5: '',
+            }
+            ws_id_to_upstream_ws_id = dict(
+                (f.GetField('ws_id'), f.GetField('upstream_fragments'))
+                for f in watersheds_vector.GetLayer())
+            self.assertEqual(expected_ws_id_to_upstream_watersheds,
+                             ws_id_to_upstream_ws_id)
+
+            geometries = {}
+            for watershed_feature in watersheds_vector.GetLayer():
+                ws_id = watershed_feature.GetField('ws_id')
+                shapely_geometry = shapely.wkb.loads(
+                    watershed_feature.GetGeometryRef().ExportToWkb())
+                geometries[ws_id] = shapely_geometry
+
+            expected_areas = {
+                1: 16,
+                2: 12,
+                3: 4,
+                5: 4,
+            }
+            for ws_index, expected_area in expected_areas.items():
+                self.assertEqual(geometries[ws_index].area, expected_area)
+        finally:
+            watersheds_layer = None
+            watersheds_vector = None
+
+    def test_join_watershed_fragments(self):
+        """PGP.routing: test joining of watershed fragments."""
+        import pygeoprocessing.routing
+        import pygeoprocessing.testing
+
+        fragment_a = shapely.geometry.Polygon([
+            (0, 0), (0, 1), (1, 1), (1, 0), (0, 0)])
+        fragment_b = shapely.geometry.Polygon([
+            (1, 0), (1, 1), (2, 1), (2, 0), (1, 0)])
+        fragment_c = shapely.geometry.Polygon([
+            (0, 1), (0, 2), (2, 2), (2, 1), (0, 1)])
+        fragment_d = shapely.geometry.Polygon([
+            (0, 2), (0, 3), (2, 3), (2, 2), (0, 2)])
+        fragment_e = shapely.geometry.Polygon([
+            (2, 2), (2, 3), (3, 3), (3, 2), (2, 2)])
+        fragment_f = shapely.geometry.Polygon([
+            (3, 1), (3, 2), (4, 2), (4, 1), (3, 1)])
+        fragment_g = shapely.geometry.Polygon([
+            (4, 0), (4, 1), (5, 1), (5, 0), (4, 0)])
+
+        srs = osr.SpatialReference()
+        srs.ImportFromEPSG(32731) # WGS84 / UTM zone 31s
+        srs_wkt = srs.ExportToWkt()
+
+        fragments_vector_path = os.path.join(self.workspace_dir, 'fragments.gpkg')
+        pygeoprocessing.testing.create_vector_on_disk(
+            [fragment_a, fragment_b, fragment_c, fragment_d, fragment_e,
+             fragment_f, fragment_g],
+            srs_wkt,
+            fields={'ws_id': 'int',
+                    'upstream_fragments': 'string',
+                    'other': 'real'},
+            attributes=[
+                {'other': 1.2, 'ws_id': 0, 'upstream_fragments': ''},
+                {'other': 2.3, 'ws_id': 1, 'upstream_fragments': ''},
+                {'other': 3.4, 'ws_id': 2, 'upstream_fragments': '0,1'},
+                {'other': 4.5, 'ws_id': 3, 'upstream_fragments': '2,4'},
+                {'other': 4.5, 'ws_id': 3, 'upstream_fragments': '2,4'},
+                {'other': 5.6, 'ws_id': 4, 'upstream_fragments': '5'},
+                {'other': 6.7, 'ws_id': 5, 'upstream_fragments': ''},
+            ],
+            filename=fragments_vector_path)
+
+        joined_vector_path = os.path.join(self.workspace_dir, 'joined.gpkg')
+        pygeoprocessing.routing.join_watershed_fragments(
+            fragments_vector_path, joined_vector_path)
+
+        # Maps WS_ID to expected geometries
+        expected_geoms = {
+            0: fragment_a,
+            1: fragment_b,
+            2: shapely.ops.cascaded_union([fragment_a, fragment_b,
+                                           fragment_c]),
+            3: shapely.ops.cascaded_union([fragment_a, fragment_b,
+                                           fragment_c, fragment_d,
+                                           fragment_e, fragment_f,
+                                           fragment_g]),
+            4: shapely.ops.cascaded_union([fragment_f, fragment_g]),
+            5: fragment_g,
+        }
+
+        expected_other_values = {
+            0: 1.2,
+            1: 2.3,
+            2: 3.4,
+            3: 4.5,
+            4: 5.6,
+            5: 6.7,
+        }
+
+        try:
+            joined_vector = ogr.Open(joined_vector_path)
+            joined_layer = joined_vector.GetLayer()
+            for joined_feature in joined_layer:
+                ws_id = joined_feature.GetField('ws_id')
+                joined_geometry = shapely.wkb.loads(
+                    joined_feature.GetGeometryRef().ExportToWkb())
+                self.assertTrue(expected_geoms[ws_id].equals(joined_geometry))
+
+                # Verify all fields are copied over.
+                self.assertEqual(joined_feature.GetField('other'),
+                                 expected_other_values[ws_id])
+        finally:
+            joined_vector = None
+            joined_layer = None
+
+    def test_join_watersheds_with_cycles(self):
+        """PGP.routing: Test that we can join mutually-upstream watersheds."""
+        import pygeoprocessing.testing
+        import pygeoprocessing.routing
+
+        srs = osr.SpatialReference()
+        srs.ImportFromEPSG(32731)  # WGS84 / UTM zone 31s
+        srs_wkt = srs.ExportToWkt()
+
+        geoms = [
+            shapely.geometry.box(0, 0, 1, 1),
+            shapely.geometry.box(0, 1, 1, 2),
+        ]
+        fragments_vector_path = os.path.join(self.workspace_dir,
+                                             'ws_fragments.gpkg')
+        pygeoprocessing.testing.create_vector_on_disk(
+            geoms, srs_wkt, vector_format='GPKG',
+            filename=fragments_vector_path,
+            fields={'ws_id': 'int',
+                    'upstream_fragments': 'string'},
+            attributes=[
+                {'ws_id': 0, 'upstream_fragments': '1'},
+                {'ws_id': 1, 'upstream_fragments': '0'}])
+
+        watersheds_vector_path = os.path.join(self.workspace_dir,
+                                              'watersheds.gpkg')
+        pygeoprocessing.routing.join_watershed_fragments(
+            fragments_vector_path, watersheds_vector_path)
+
+        unioned_geometry = shapely.ops.cascaded_union(geoms)
+        watersheds_vector = gdal.OpenEx(watersheds_vector_path, gdal.OF_VECTOR)
+        watersheds_layer = watersheds_vector.GetLayer()
+        try:
+            for feature in watersheds_layer:
+                shapely_geom = shapely.wkb.loads(feature.GetGeometryRef().ExportToWkb())
+                self.assertEquals(
+                    0.0, unioned_geometry.difference(shapely_geom).area)
+        finally:
+            watersheds_layer = None
+            watersheds_vector = None
+
+    def test_watershed_delineation_lakes(self):
+        """PGP.routing: Test that we can delineate nested polygons/lakes."""
+        import pygeoprocessing.routing
+        import pygeoprocessing.testing
+
+        srs = osr.SpatialReference()
+        srs.ImportFromEPSG(32731)  # WGS84 / UTM zone 31s
+        srs_wkt = srs.ExportToWkt()
+
+        flow_dir_array = numpy.zeros((7, 7), dtype=numpy.uint8)
+        flow_dir_path = os.path.join(self.workspace_dir, 'flow_dir.tif')
+        driver = gdal.GetDriverByName('GTiff')
+        flow_dir_raster = driver.Create(
+            flow_dir_path, flow_dir_array.shape[1], flow_dir_array.shape[0],
+            1, gdal.GDT_Byte, options=(
+                'TILED=YES', 'BIGTIFF=YES', 'COMPRESS=LZW',
+                'BLOCKXSIZE=256', 'BLOCKYSIZE=256'))
+        flow_dir_raster.SetProjection(srs_wkt)
+        flow_dir_band = flow_dir_raster.GetRasterBand(1)
+        flow_dir_band.WriteArray(flow_dir_array)
+        flow_dir_geotransform = [2, 2, 0, -2, 0, -2]
+        flow_dir_raster.SetGeoTransform(flow_dir_geotransform)
+        flow_dir_raster = None
+
+        def square(centerpoint_tuple):
+            x, y = centerpoint_tuple
+            return shapely.geometry.Polygon(
+                [(x-1.5, y-1.5),
+                 (x-1.5, y+1.5),
+                 (x+1.5, y+1.5),
+                 (x+1.5, y-1.5),
+                 (x-1.5, y-1.5)])
+
+        watershed_geometries = [
+            square((16, -8)),
+            square((8, -10)),
+            square((2, -8)),
+            square((14, -12)),
+        ]
+
+        outflow_vector = os.path.join(self.workspace_dir, 'outflow.gpkg')
+        pygeoprocessing.testing.create_vector_on_disk(
+            watershed_geometries, srs_wkt, vector_format='GPKG',
+            filename=outflow_vector)
+
+        target_fragments_vector = os.path.join(self.workspace_dir,
+                                               'fragments.gpkg')
+        pygeoprocessing.routing.delineate_watersheds(
+            (flow_dir_path, 1), outflow_vector, target_fragments_vector,
+            os.path.join(self.workspace_dir, 'scratch'))
+
+        expected_field_values = [
+            {'ws_id': 1, 'upstream_fragments': '2,3'},
+            {'ws_id': 2, 'upstream_fragments': '3'},
+            {'ws_id': 3, 'upstream_fragments': ''},
+            {'ws_id': 4, 'upstream_fragments': '2'},
+        ]
+
+        fragments_vector = gdal.OpenEx(target_fragments_vector,
+                                       gdal.OF_VECTOR)
+        field_values = [feature.items() for feature in
+                        fragments_vector.GetLayer()]
+        for expected_fields, fields in zip(sorted(expected_field_values),
+                                           sorted(field_values)):
+            self.assertEqual(expected_fields, fields)
+
+    def test_watershed_delineation_overlapping_points(self):
+        """PGP.routing: assert geometries when outflow points overlap."""
+        import pygeoprocessing.routing
+        import pygeoprocessing.testing
+
+        srs = osr.SpatialReference()
+        srs.ImportFromEPSG(32731)  # WGS84 / UTM zone 31s
+        srs_wkt = srs.ExportToWkt()
+
+        flow_dir_array = numpy.zeros((3, 3), dtype=numpy.uint8)
+        flow_dir_path = os.path.join(self.workspace_dir, 'flow_dir.tif')
+        driver = gdal.GetDriverByName('GTiff')
+        flow_dir_raster = driver.Create(
+            flow_dir_path, flow_dir_array.shape[1], flow_dir_array.shape[0],
+            1, gdal.GDT_Byte, options=(
+                'TILED=YES', 'BIGTIFF=YES', 'COMPRESS=LZW',
+                'BLOCKXSIZE=256', 'BLOCKYSIZE=256'))
+        flow_dir_raster.SetProjection(srs_wkt)
+        flow_dir_band = flow_dir_raster.GetRasterBand(1)
+        flow_dir_band.WriteArray(flow_dir_array)
+        flow_dir_geotransform = [2, 2, 0, -2, 0, -2]
+        flow_dir_raster.SetGeoTransform(flow_dir_geotransform)
+        flow_dir_raster = None
+
+        # These points all overlap the same 2x2 pixel.
+        # All 4 should be included in the fragments vector.
+        watershed_geometries = [
+                shapely.geometry.Point(6.5, -4.5),
+                shapely.geometry.Point(7.0, -5.0),
+                shapely.geometry.Point(7.5, -5.5),
+                shapely.geometry.Point(7.5, -5.5),  # duplicate.
+        ]
+
+        outflow_vector = os.path.join(self.workspace_dir, 'outflow.gpkg')
+        pygeoprocessing.testing.create_vector_on_disk(
+            watershed_geometries, srs_wkt, vector_format='GPKG',
+            filename=outflow_vector)
+
+        target_fragments_vector = os.path.join(self.workspace_dir,
+                                               'fragments.gpkg')
+        pygeoprocessing.routing.delineate_watersheds(
+            (flow_dir_path, 1), outflow_vector, target_fragments_vector,
+            os.path.join(self.workspace_dir, 'scratch'))
+
+        try:
+            fragments_vector = gdal.OpenEx(target_fragments_vector,
+                                           gdal.OF_VECTOR)
+            fragments_layer = fragments_vector.GetLayer()
+            self.assertEqual(fragments_layer.GetFeatureCount(), 4)
+
+            expected_geometry = shapely.geometry.box(2, -6, 8, -4)
+            for feature in fragments_layer:
+                fragment_geometry = shapely.wkb.loads(
+                    feature.GetGeometryRef().ExportToWkb())
+                self.assertEqual(fragment_geometry.difference(expected_geometry).area, 0)
+                self.assertEqual(fragment_geometry.symmetric_difference(expected_geometry).area, 0)
+        finally:
+            fragments_layer = None
+            fragments_vector = None
+
+    def test_watershed_delineation_overlapping_polygons(self):
+        """PGP.routing: assert geometries when outflow polygons overlap."""
+        import pygeoprocessing.routing
+        import pygeoprocessing.testing
+
+        srs = osr.SpatialReference()
+        srs.ImportFromEPSG(32731)  # WGS84 / UTM zone 31s
+        srs_wkt = srs.ExportToWkt()
+
+        flow_dir_array = numpy.zeros((3, 3), dtype=numpy.uint8)
+        flow_dir_path = os.path.join(self.workspace_dir, 'flow_dir.tif')
+        driver = gdal.GetDriverByName('GTiff')
+        flow_dir_raster = driver.Create(
+            flow_dir_path, flow_dir_array.shape[1], flow_dir_array.shape[0],
+            1, gdal.GDT_Byte, options=(
+                'TILED=YES', 'BIGTIFF=YES', 'COMPRESS=LZW',
+                'BLOCKXSIZE=256', 'BLOCKYSIZE=256'))
+        flow_dir_raster.SetProjection(srs_wkt)
+        flow_dir_band = flow_dir_raster.GetRasterBand(1)
+        flow_dir_band.WriteArray(flow_dir_array)
+        flow_dir_geotransform = [2, 2, 0, -2, 0, -2]
+        flow_dir_raster.SetGeoTransform(flow_dir_geotransform)
+        flow_dir_raster = None
+
+        # These polygons are all identical and all overlap the same 4 pixels.
+        # All 4 should be included in the fragments vector.
+        watershed_geometries = [
+            shapely.geometry.box(4.1, -7.9, 7.9, -4.1) for i in range(4)]
+
+        outflow_vector = os.path.join(self.workspace_dir, 'outflow.gpkg')
+        pygeoprocessing.testing.create_vector_on_disk(
+            watershed_geometries, srs_wkt, vector_format='GPKG',
+            filename=outflow_vector)
+
+        target_fragments_vector = os.path.join(self.workspace_dir,
+                                               'fragments.gpkg')
+        pygeoprocessing.routing.delineate_watersheds(
+            (flow_dir_path, 1), outflow_vector, target_fragments_vector,
+            os.path.join(self.workspace_dir, 'scratch'))
+
+        try:
+            fragments_vector = gdal.OpenEx(target_fragments_vector,
+                                           gdal.OF_VECTOR)
+            fragments_layer = fragments_vector.GetLayer()
+            self.assertEqual(fragments_layer.GetFeatureCount(), 4)
+
+            expected_geometry = shapely.geometry.box(2, -8, 8, -4)
+            for feature in fragments_layer:
+                fragment_geometry = shapely.wkb.loads(
+                    feature.GetGeometryRef().ExportToWkb())
+                self.assertEqual(fragment_geometry.difference(expected_geometry).area, 0)
+                self.assertEqual(fragment_geometry.symmetric_difference(expected_geometry).area, 0)
+        finally:
+            fragments_layer = None
+            fragments_vector = None
+
+    def test_watershed_delineation_overlapping_linestrings(self):
+        """PGP.routing: assert geometries when outflow linestrings overlap."""
+        import pygeoprocessing.routing
+        import pygeoprocessing.testing
+
+        srs = osr.SpatialReference()
+        srs.ImportFromEPSG(32731)  # WGS84 / UTM zone 31s
+        srs_wkt = srs.ExportToWkt()
+
+        flow_dir_array = numpy.zeros((4, 4), dtype=numpy.uint8)
+        flow_dir_path = os.path.join(self.workspace_dir, 'flow_dir.tif')
+        driver = gdal.GetDriverByName('GTiff')
+        flow_dir_raster = driver.Create(
+            flow_dir_path, flow_dir_array.shape[1], flow_dir_array.shape[0],
+            1, gdal.GDT_Byte, options=(
+                'TILED=YES', 'BIGTIFF=YES', 'COMPRESS=LZW',
+                'BLOCKXSIZE=256', 'BLOCKYSIZE=256'))
+        flow_dir_raster.SetProjection(srs_wkt)
+        flow_dir_band = flow_dir_raster.GetRasterBand(1)
+        flow_dir_band.WriteArray(flow_dir_array)
+        flow_dir_geotransform = [2, 2, 0, -2, 0, -2]
+        flow_dir_raster.SetGeoTransform(flow_dir_geotransform)
+        flow_dir_raster = None
+
+        # These two linestrings are different.
+        # They do, however, overlap at multiple points and should have the same
+        # watershed geometries.
+        watershed_geometries = [
+            shapely.geometry.LineString(
+                [(5, -3), (5, -9), (9, -9), (9, -3)]),
+            shapely.geometry.LineString(
+                [(9, -3), (7, -7), (9, -7), (9, -9)])
+        ]
+
+        outflow_vector = os.path.join(self.workspace_dir, 'outflow.gpkg')
+        pygeoprocessing.testing.create_vector_on_disk(
+            watershed_geometries, srs_wkt, vector_format='GPKG',
+            filename=outflow_vector)
+
+        target_fragments_vector = os.path.join(self.workspace_dir,
+                                               'fragments.gpkg')
+        pygeoprocessing.routing.delineate_watersheds(
+            (flow_dir_path, 1), outflow_vector, target_fragments_vector,
+            os.path.join(self.workspace_dir, 'scratch'))
+
+        try:
+            fragments_vector = gdal.OpenEx(target_fragments_vector,
+                                           gdal.OF_VECTOR)
+            fragments_layer = fragments_vector.GetLayer()
+            self.assertEqual(fragments_layer.GetFeatureCount(), 2)
+
+            expected_geometry = shapely.geometry.box(2, -10, 10, -2)
+            for feature in fragments_layer:
+                fragment_geometry = shapely.wkb.loads(
+                    feature.GetGeometryRef().ExportToWkb())
+                self.assertEqual(fragment_geometry.difference(expected_geometry).area, 0)
+                self.assertEqual(fragment_geometry.symmetric_difference(expected_geometry).area, 0)
+        finally:
+            fragments_layer = None
+            fragments_vector = None