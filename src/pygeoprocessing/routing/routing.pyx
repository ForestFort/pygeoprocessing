--- conflicted
+++ resolved
@@ -1,1996 +1,1988 @@
-# distutils: language=c++
-"""
-Provides PyGeprocessing Routing functionality.
-
-Unless otherwise specified, all internal computation of rasters are done in
-a float64 space. The only possible loss of precision could occur when an
-incoming DEM type is an int64 type and values in that dem exceed 2^52 but GDAL
-does not support int64 rasters so no precision loss is possible with a
-float64.
-
-D8 float direction conventions follow TauDEM where each flow direction
-is encoded as:
-     321
-     4x0
-     567
-"""
-import time
-import os
-import logging
-import shutil
-import tempfile
-
-import numpy
-import pygeoprocessing
-from osgeo import gdal
-
-cimport numpy
-cimport cython
-from cpython.mem cimport PyMem_Malloc, PyMem_Free
-from cython.operator cimport dereference as deref
-from cython.operator cimport preincrement as inc
-from libc.time cimport time_t
-from libc.time cimport time as ctime
-from libcpp.list cimport list as clist
-from libcpp.pair cimport pair
-from libcpp.queue cimport queue
-from libcpp.stack cimport stack
-from libcpp.deque cimport deque
-from libcpp.set cimport set as cset
-
-# This module creates rasters with a memory xy block size of 2**BLOCK_BITS
-cdef int BLOCK_BITS = 8
-
-# Number of raster blocks to hold in memory at once per Managed Raster
-cdef int MANAGED_RASTER_N_BLOCKS = 2**6
-
-# these are the creation options that'll be used for all the rasters
-GTIFF_CREATION_OPTIONS = (
-    'TILED=YES', 'BIGTIFF=YES', 'COMPRESS=LZW',
-    'BLOCKXSIZE=%d' % (1 << BLOCK_BITS),
-    'BLOCKYSIZE=%d' % (1 << BLOCK_BITS))
-
-# if nodata is not defined for a float, it's a difficult choice. this number
-# probably won't collide with anything ever created by humans
-cdef double IMPROBABLE_FLOAT_NOATA = -1.23789789e29
-
-# a pre-computed square root of 2 constant
-cdef double SQRT2 = 1.4142135623730951
-cdef double SQRT2_INV = 1.0 / 1.4142135623730951
-
-# used to loop over neighbors and offset the x/y values as defined below
-#  321
-#  4x0
-#  567
-cdef int* NEIGHBOR_OFFSET_ARRAY = [
-    1, 0,  # 0
-    1, -1,  # 1
-    0, -1,  # 2
-    -1, -1,  # 3
-    -1, 0,  # 4
-    -1, 1,  # 5
-    0, 1,  # 6
-    1, 1  # 7
-    ]
-
-# this is used to calculate the opposite D8 direction interpreting the index
-# as a D8 direction
-cdef int* D8_REVERSE_DIRECTION = [4, 5, 6, 7, 0, 1, 2, 3]
-
-# exposing stl::priority_queue so we can have all 3 template arguments so
-# we can pass a different Compare functor
-cdef extern from "<queue>" namespace "std" nogil:
-    cdef cppclass priority_queue[T, Container, Compare]:
-        priority_queue() except +
-        priority_queue(priority_queue&) except +
-        priority_queue(Container&)
-        bint empty()
-        void pop()
-        void push(T&)
-        size_t size()
-        T& top()
-
-# this is a least recently used cache written in C++ in an external file,
-# exposing here so _ManagedRaster can use it
-cdef extern from "LRUCache.h" nogil:
-    cdef cppclass LRUCache[KEY_T, VAL_T]:
-        LRUCache(int)
-        void put(KEY_T&, VAL_T&, clist[pair[KEY_T,VAL_T]]&)
-        clist[pair[KEY_T,VAL_T]].iterator begin()
-        clist[pair[KEY_T,VAL_T]].iterator end()
-        bint exist(KEY_T &)
-        VAL_T get(KEY_T &)
-
-# this is the class type that'll get stored in the priority queue
-cdef struct PixelType:
-    double value  # pixel value
-    int xi  # pixel x coordinate in the raster
-    int yi  # pixel y coordinate in the raster
-    int priority # for breaking ties if two `value`s are equal.
-
-# this struct is used to record an intermediate flow pixel's last calculated
-# direction and the flow accumulation value so far
-cdef struct FlowPixelType:
-    int xi
-    int yi
-    int flow_dir
-    double flow_accum
-
-# used to record x/y locations as needed
-cdef struct CoordinateType:
-    int xi
-    int yi
-
-# this ctype is used to store the block ID and the block buffer as one object
-# inside Managed Raster
-ctypedef pair[int, double*] BlockBufferPair
-
-# this type is used to create a priority queue on the custom Pixel tpye
-ctypedef priority_queue[
-    PixelType, deque[PixelType], GreaterPixel] PitPriorityQueueType
-
-# this queue is used to record flow directions
-ctypedef queue[int] IntQueueType
-
-# type used to store x/y coordinates and a queue to put them in
-ctypedef queue[CoordinateType] CoordinateQueueType
-
-
-# functor for priority queue of pixels
-cdef cppclass GreaterPixel nogil:
-    bint get "operator()"(PixelType& lhs, PixelType& rhs):
-        # lhs is > than rhs if its value is greater or if it's equal if
-        # the priority is >.
-        if lhs.value > rhs.value:
-            return 1
-        if lhs.value == rhs.value:
-            if lhs.priority > rhs.priority:
-                return 1
-        return 0
-
-
-# a class to allow fast random per-pixel access to a raster for both setting
-# and reading pixels.
-cdef class _ManagedRaster:
-    cdef LRUCache[int, double*]* lru_cache
-    cdef cset[int] dirty_blocks
-    cdef int block_xsize
-    cdef int block_ysize
-    cdef int block_xmod
-    cdef int block_ymod
-    cdef int block_xbits
-    cdef int block_ybits
-    cdef int raster_x_size
-    cdef int raster_y_size
-    cdef int block_nx
-    cdef int block_ny
-    cdef int write_mode
-    cdef char* raster_path
-    cdef int band_id
-    cdef int closed
-
-    def __cinit__(self, char* raster_path, int band_id, write_mode):
-        """Create new instance of Managed Raster.
-
-        Parameters:
-            raster_path (char*): path to raster that has block sizes that are
-                powers of 2. If not, an exception is raised.
-            band_id (int): which band in `raster_path` to index. Uses GDAL
-                notation that starts at 1.
-            write_mode (boolean): if true, this raster is writable and dirty
-                memory blocks will be written back to the raster as blocks
-                are swapped out of the cache or when the object deconstructs.
-
-        Returns:
-            None.
-        """
-        raster_info = pygeoprocessing.get_raster_info(raster_path)
-        self.raster_x_size, self.raster_y_size = raster_info['raster_size']
-        self.block_xsize, self.block_ysize = raster_info['block_size']
-        self.block_xmod = self.block_xsize-1
-        self.block_ymod = self.block_ysize-1
-
-        if (self.block_xsize & (self.block_xsize - 1) != 0) or (
-                self.block_ysize & (self.block_ysize - 1) != 0):
-            # If inputs are not a power of two, this will at least print
-            # an error message. Unfortunately with Cython, the exception will
-            # present itself as a hard seg-fault, but I'm leaving the
-            # ValueError in here at least for readability.
-            err_msg = (
-                "Error: Block size is not a power of two: "
-                "block_xsize: %d, %d, %s" % (
-                    self.block_xsize, self.block_ysize, raster_path))
-            print err_msg
-            raise ValueError(err_msg)
-
-        self.block_xbits = numpy.log2(self.block_xsize)
-        self.block_ybits = numpy.log2(self.block_ysize)
-        self.block_nx = (
-            self.raster_x_size + (self.block_xsize) - 1) / self.block_xsize
-        self.block_ny = (
-            self.raster_y_size + (self.block_ysize) - 1) / self.block_ysize
-
-        self.lru_cache = new LRUCache[int, double*](MANAGED_RASTER_N_BLOCKS)
-        self.raster_path = raster_path
-        self.band_id = band_id
-        self.write_mode = write_mode
-        self.closed = 0
-
-    def __dealloc__(self):
-        """Deallocate _ManagedRaster.
-
-        This operation manually frees memory from the LRUCache and writes any
-        dirty memory blocks back to the raster if `self.write_mode` is True.
-        """
-        self.close()
-
-    def close(self):
-        """Close the _ManagedRaster and free up resources.
-
-            This call writes any dirty blocks to disk, frees up the memory
-            allocated as part of the cache, and frees all GDAL references.
-
-            Any subsequent calls to any other functions in _ManagedRaster will
-            have undefined behavior.
-        """
-        if self.closed:
-            return
-        self.closed = 1
-        cdef int xi_copy, yi_copy
-        cdef numpy.ndarray[double, ndim=2] block_array = numpy.empty(
-            (self.block_ysize, self.block_xsize))
-        cdef double *double_buffer
-        cdef int block_xi
-        cdef int block_yi
-        # initially the win size is the same as the block size unless
-        # we're at the edge of a raster
-        cdef int win_xsize
-        cdef int win_ysize
-
-        # we need the offsets to subtract from global indexes for cached array
-        cdef int xoff
-        cdef int yoff
-
-        cdef clist[BlockBufferPair].iterator it = self.lru_cache.begin()
-        cdef clist[BlockBufferPair].iterator end = self.lru_cache.end()
-        if not self.write_mode:
-            while it != end:
-                # write the changed value back if desired
-                PyMem_Free(deref(it).second)
-                inc(it)
-            return
-
-        raster = gdal.Open(self.raster_path, gdal.GA_Update)
-        raster_band = raster.GetRasterBand(self.band_id)
-
-        # if we get here, we're in write_mode
-        cdef cset[int].iterator dirty_itr
-        while it != end:
-            double_buffer = deref(it).second
-            block_index = deref(it).first
-
-            # write to disk if block is dirty
-            dirty_itr = self.dirty_blocks.find(block_index)
-            if dirty_itr != self.dirty_blocks.end():
-                self.dirty_blocks.erase(dirty_itr)
-                block_xi = block_index % self.block_nx
-                block_yi = block_index / self.block_nx
-
-                # we need the offsets to subtract from global indexes for
-                # cached array
-                xoff = block_xi << self.block_xbits
-                yoff = block_yi << self.block_ybits
-
-                win_xsize = self.block_xsize
-                win_ysize = self.block_ysize
-
-                # clip window sizes if necessary
-                if xoff+win_xsize > self.raster_x_size:
-                    win_xsize = win_xsize - (
-                        xoff+win_xsize - self.raster_x_size)
-                if yoff+win_ysize > self.raster_y_size:
-                    win_ysize = win_ysize - (
-                        yoff+win_ysize - self.raster_y_size)
-
-                for xi_copy in xrange(win_xsize):
-                    for yi_copy in xrange(win_ysize):
-                        block_array[yi_copy, xi_copy] = (
-                            double_buffer[
-                                (yi_copy << self.block_xbits) + xi_copy])
-                raster_band.WriteArray(
-                    block_array[0:win_ysize, 0:win_xsize],
-                    xoff=xoff, yoff=yoff)
-            PyMem_Free(double_buffer)
-            inc(it)
-        raster_band.FlushCache()
-        raster_band = None
-        raster = None
-
-    cdef inline void set(self, int xi, int yi, double value):
-        """Set the pixel at `xi,yi` to `value`."""
-        cdef int block_xi = xi >> self.block_xbits
-        cdef int block_yi = yi >> self.block_ybits
-        # this is the flat index for the block
-        cdef int block_index = block_yi * self.block_nx + block_xi
-        if not self.lru_cache.exist(block_index):
-            self._load_block(block_index)
-        self.lru_cache.get(
-            block_index)[
-                ((yi & (self.block_ymod))<<self.block_xbits) +
-                (xi & (self.block_xmod))] = value
-        if self.write_mode:
-            dirty_itr = self.dirty_blocks.find(block_index)
-            if dirty_itr == self.dirty_blocks.end():
-                self.dirty_blocks.insert(block_index)
-
-    cdef inline double get(self, int xi, int yi):
-        """Return the value of the pixel at `xi,yi`."""
-        cdef int block_xi = xi >> self.block_xbits
-        cdef int block_yi = yi >> self.block_ybits
-        # this is the flat index for the block
-        cdef int block_index = block_yi * self.block_nx + block_xi
-        if not self.lru_cache.exist(block_index):
-            self._load_block(block_index)
-        return self.lru_cache.get(
-            block_index)[
-                ((yi & (self.block_ymod))<<self.block_xbits) +
-                (xi & (self.block_xmod))]
-
-    cdef void _load_block(self, int block_index) except *:
-        cdef int block_xi = block_index % self.block_nx
-        cdef int block_yi = block_index / self.block_nx
-
-        # we need the offsets to subtract from global indexes for cached array
-        cdef int xoff = block_xi << self.block_xbits
-        cdef int yoff = block_yi << self.block_ybits
-
-        cdef int xi_copy, yi_copy
-        cdef numpy.ndarray[double, ndim=2] block_array
-        cdef double *double_buffer
-        cdef clist[BlockBufferPair] removed_value_list
-
-        # determine the block aligned xoffset for read as array
-
-        # initially the win size is the same as the block size unless
-        # we're at the edge of a raster
-        cdef int win_xsize = self.block_xsize
-        cdef int win_ysize = self.block_ysize
-
-        # load a new block
-        if xoff+win_xsize > self.raster_x_size:
-            win_xsize = win_xsize - (xoff+win_xsize - self.raster_x_size)
-        if yoff+win_ysize > self.raster_y_size:
-            win_ysize = win_ysize - (yoff+win_ysize - self.raster_y_size)
-
-        raster = gdal.Open(self.raster_path)
-        raster_band = raster.GetRasterBand(self.band_id)
-        block_array = raster_band.ReadAsArray(
-            xoff=xoff, yoff=yoff, win_xsize=win_xsize,
-            win_ysize=win_ysize).astype(
-            numpy.float64)
-        raster_band = None
-        raster = None
-        double_buffer = <double*>PyMem_Malloc(
-            (sizeof(double) << self.block_xbits) * win_ysize)
-        for xi_copy in xrange(win_xsize):
-            for yi_copy in xrange(win_ysize):
-                double_buffer[(yi_copy<<self.block_xbits)+xi_copy] = (
-                    block_array[yi_copy, xi_copy])
-        self.lru_cache.put(
-            <int>block_index, <double*>double_buffer, removed_value_list)
-
-        if self.write_mode:
-            raster = gdal.Open(self.raster_path, gdal.GA_Update)
-            raster_band = raster.GetRasterBand(self.band_id)
-
-        block_array = numpy.empty(
-            (self.block_ysize, self.block_xsize), dtype=numpy.double)
-        while not removed_value_list.empty():
-            # write the changed value back if desired
-            double_buffer = removed_value_list.front().second
-
-            if self.write_mode:
-                block_index = removed_value_list.front().first
-
-                # write back the block if it's dirty
-                dirty_itr = self.dirty_blocks.find(block_index)
-                if dirty_itr != self.dirty_blocks.end():
-                    self.dirty_blocks.erase(dirty_itr)
-
-                    block_xi = block_index % self.block_nx
-                    block_yi = block_index / self.block_nx
-
-                    xoff = block_xi << self.block_xbits
-                    yoff = block_yi << self.block_ybits
-
-                    win_xsize = self.block_xsize
-                    win_ysize = self.block_ysize
-
-                    if xoff+win_xsize > self.raster_x_size:
-                        win_xsize = win_xsize - (
-                            xoff+win_xsize - self.raster_x_size)
-                    if yoff+win_ysize > self.raster_y_size:
-                        win_ysize = win_ysize - (
-                            yoff+win_ysize - self.raster_y_size)
-
-                    for xi_copy in xrange(win_xsize):
-                        for yi_copy in xrange(win_ysize):
-                            block_array[yi_copy, xi_copy] = double_buffer[
-                                (yi_copy << self.block_xbits) + xi_copy]
-                    raster_band.WriteArray(
-                        block_array[0:win_ysize, 0:win_xsize],
-                        xoff=xoff, yoff=yoff)
-            PyMem_Free(double_buffer)
-            removed_value_list.pop_front()
-
-        if self.write_mode:
-            raster_band = None
-            raster = None
-
-
-<<<<<<< HEAD
-=======
-def _generate_read_bounds(offset_dict, raster_x_size, raster_y_size):
-    """Helper function to expand GDAL memory block read bound by 1 pixel.
-
-    This function is used in the context of reading a memory block on a GDAL
-    raster plus an additional 1 pixel boundary if it fits into an existing
-    numpy array of size (2+offset_dict['y_size'], 2+offset_dict['x_size']).
-
-    Parameters:
-        offset_dict (dict): dictionary that has values for 'win_xsize',
-            'win_ysize', 'xoff', and 'yoff' to describe the bounding box
-            to read from the raster.
-        raster_x_size, raster_y_size (int): these are the global x/y sizes
-            of the raster that's being read.
-
-    Returns:
-        (xa, xb, ya, yb) (tuple of int): bounds that can be used to slice a
-            numpy array of size
-                (2+offset_dict['y_size'], 2+offset_dict['x_size'])
-        modified_offset_dict (dict): a copy of `offset_dict` with the
-            `win_*size` keys expanded if the modified bounding box will still
-            fit on the array.
-    """
-    xa = 1
-    xb = -1
-    ya = 1
-    yb = -1
-    target_offset_dict = offset_dict.copy()
-    if offset_dict['xoff'] > 0:
-        xa = None
-        target_offset_dict['xoff'] -= 1
-        target_offset_dict['win_xsize'] += 1
-    if offset_dict['yoff'] > 0:
-        ya = None
-        target_offset_dict['yoff'] -= 1
-        target_offset_dict['win_ysize'] += 1
-    if (offset_dict['xoff'] + offset_dict['win_xsize'] < raster_x_size):
-        xb = None
-        target_offset_dict['win_xsize'] += 1
-    if (offset_dict['yoff'] + offset_dict['win_ysize'] < raster_y_size):
-        yb = None
-        target_offset_dict['win_ysize'] += 1
-    return (xa, xb, ya, yb), target_offset_dict
-
-
-@cython.boundscheck(False)
->>>>>>> 31efc9c9
-def fill_pits(
-        dem_raster_path_band, target_filled_dem_raster_path,
-        working_dir=None):
-    """Fill the pits in a DEM.
-
-        This function defines pits as hydrologically connected regions that do
-        not drain to the edge of the raster or a nodata pixel. After the call
-        pits are filled to the height of the lowest pour point.
-
-    Parameters:
-        dem_raster_path_band (tuple): a path, band number tuple indicating the
-            DEM calculate flow direction.
-        target_filled_dem_raster_path (string): path the pit filled dem,
-            that's created by a call to this function. It is functionally a
-            copy of `dem_raster_path_band[0]` with the pit pixels raised to
-            the pour point. For runtime efficiency, this raster is tiled and
-            its blocksize is set to (1<<BLOCK_BITS, 1<<BLOCK_BITS) even if
-            `dem_raster_path_band[0]` was not tiled or a different block size.
-        working_dir (string): If not None, indicates where temporary files
-            should be created during this run. If this directory doesn't exist
-            it is created by this call. If None, a temporary directory is
-            created by tempdir.mkdtemp which is removed after the function
-            call completes successfully.
-
-    Returns:
-        None.
-    """
-    # These variables are used to iterate over the DEM using `iterblock`
-    # indexes, a numpy.float64 type is used since we need to statically cast
-    # and it's the most complex numerical type and will be compatible without
-    # data loss for any lower type that might be used in
-    # `dem_raster_path_band[0]`.
-    cdef numpy.ndarray[numpy.float64_t, ndim=2] dem_buffer_array
-    cdef int win_ysize, win_xsize, xoff, yoff
-
-    # the _root variables remembers the pixel index where the plateau/pit
-    # region was first detected when iterating over the DEM.
-    cdef int xi_root, yi_root
-
-    # these variables are used as pixel or neighbor indexes. where _q
-    # represents a value out of a queue, and _n is related to a neighbor pixel
-    cdef int i_n, xi, yi, xi_q, yi_q, xi_n, yi_n
-
-    # these are booleans used to remember the condition that caused a loop
-    # to terminate, though downhill and nodata are equivalent for draining,
-    # i keep them separate for cognitive readability.
-    cdef int downhill_neighbor, nodata_neighbor, downhill_drain, nodata_drain
-
-    # `search_queue` is used to grow a flat region searching for a pour point
-    # to determine if region is plateau or, in the absence of a pour point,
-    # a pit.
-    cdef queue[CoordinateType] search_queue
-
-    # `fill_queue` is used after a region is identified as a pit and its pour
-    # height is determined to fill the pit up to the pour height
-    cdef queue[CoordinateType] fill_queue
-
-    # a pixel pointer is used to push to a priority queue. it remembers its
-    # pixel value, x/y index, and an optional priority value to order if
-    # heights are equal.
-    cdef PixelType pixel
-
-    # this priority queue is used to iterate over pit pixels in increasing
-    # height, to search for the lowest pour point.
-    cdef PitPriorityQueueType pit_queue
-
-    # properties of the parallel rasters
-    cdef int raster_x_size, raster_y_size, n_x_blocks
-
-    # variables to remember heights of DEM
-    cdef double center_val, dem_nodata, fill_height
-
-    # used to uniquely identify each flat/pit region encountered in the
-    # algorithm, it's written into the mask rasters to indicate which pixels
-    # have already been processed
-    cdef int feature_id
-
-    # used for time-delayed logging
-    cdef time_t last_log_time
-    last_log_time = ctime(NULL)
-
-    logger = logging.getLogger('pygeoprocessing.routing.fill_pits')
-    logger.addHandler(logging.NullHandler())  # silence logging by default
-
-    # determine dem nodata in the working type, or set an improbable value
-    # if one can't be determined
-    dem_raster_info = pygeoprocessing.get_raster_info(dem_raster_path_band[0])
-    base_nodata = dem_raster_info['nodata'][dem_raster_path_band[1]-1]
-    if base_nodata is not None:
-        # cast to a float64 since that's our operating array type
-        dem_nodata = numpy.float64(base_nodata)
-    else:
-        # pick some very improbable value since it's hard to deal with NaNs
-        dem_nodata = IMPROBABLE_FLOAT_NOATA
-
-    # these are used to determine if a sample is within the raster
-    raster_x_size, raster_y_size = dem_raster_info['raster_size']
-
-    # this is the nodata value for all the flat region and pit masks
-    mask_nodata = 0
-
-    # set up the working dir for the mask rasters
-    try:
-        if working_dir is not None:
-            os.makedirs(working_dir)
-    except OSError:
-        pass
-    working_dir_path = tempfile.mkdtemp(
-        dir=working_dir, prefix='fill_pits_%s_' % time.strftime(
-            '%Y-%m-%d_%H_%M_%S', time.gmtime()))
-
-    # this raster is used to keep track of what pixels have been searched for
-    # a plateau or pit. if a pixel is set, it means it is part of a locally
-    # undrained area
-    flat_region_mask_path = os.path.join(
-        working_dir_path, 'flat_region_mask.tif')
-    n_x_blocks = raster_x_size >> BLOCK_BITS + 1
-
-    pygeoprocessing.new_raster_from_base(
-        dem_raster_path_band[0], flat_region_mask_path, gdal.GDT_Byte,
-        [mask_nodata], fill_value_list=[mask_nodata],
-        gtiff_creation_options=GTIFF_CREATION_OPTIONS)
-    flat_region_mask_managed_raster = _ManagedRaster(
-        flat_region_mask_path, 1, 1)
-
-    # this raster will have the value of 'feature_id' set to it if it has
-    # been searched as part of the search for a pour point for pit number
-    # `feature_id`
-    pit_mask_path = os.path.join(working_dir_path, 'pit_mask.tif')
-    pygeoprocessing.new_raster_from_base(
-        dem_raster_path_band[0], pit_mask_path, gdal.GDT_Int32,
-        [mask_nodata], fill_value_list=[mask_nodata],
-        gtiff_creation_options=GTIFF_CREATION_OPTIONS)
-    pit_mask_managed_raster = _ManagedRaster(
-        pit_mask_path, 1, 1)
-
-    # copy the base DEM to the target and set up for writing
-    gdal_driver = gdal.GetDriverByName('GTiff')
-    base_dem_raster = gdal.Open(dem_raster_path_band[0])
-    gdal_driver.CreateCopy(
-        target_filled_dem_raster_path, base_dem_raster,
-        options=GTIFF_CREATION_OPTIONS)
-    target_dem_raster = gdal.OpenEx(
-        target_filled_dem_raster_path, gdal.OF_RASTER)
-    target_dem_band = target_dem_raster.GetRasterBand(dem_raster_path_band[1])
-    filled_dem_managed_raster = _ManagedRaster(
-        target_filled_dem_raster_path, dem_raster_path_band[1], 1)
-
-    # feature_id will start at 1 since the mask nodata is 0.
-    feature_id = 0
-
-    # this outer loop searches for a pixel that is locally undrained
-    for offset_dict in pygeoprocessing.iterblocks(
-            dem_raster_path_band[0], offset_only=True, largest_block=0):
-        win_xsize = offset_dict['win_xsize']
-        win_ysize = offset_dict['win_ysize']
-        xoff = offset_dict['xoff']
-        yoff = offset_dict['yoff']
-
-        if ctime(NULL) - last_log_time > 5.0:
-            last_log_time = ctime(NULL)
-            current_pixel = xoff + yoff * raster_x_size
-            logger.info('%.2f%% complete', 100.0 * current_pixel / <float>(
-                raster_x_size * raster_y_size))
-
-        # make a buffer big enough to capture block and boundaries around it
-        dem_buffer_array = numpy.empty(
-            (offset_dict['win_ysize']+2, offset_dict['win_xsize']+2),
-            dtype=numpy.float64)
-        dem_buffer_array[:] = dem_nodata
-
-        # attempt to expand read block by a pixel boundary
-        (xa, xb, ya, yb), modified_offset_dict = _generate_read_bounds(
-            offset_dict, raster_x_size, raster_y_size)
-        dem_buffer_array[ya:yb,xa:xb] = target_dem_band.ReadAsArray(
-                **modified_offset_dict).astype(numpy.float64)
-
-        # search block for locally undrained pixels
-        for yi in xrange(1, win_ysize+1):
-            for xi in xrange(1, win_xsize+1):
-                center_val = dem_buffer_array[yi, xi]
-                if center_val == dem_nodata:
-                    continue
-
-                # this value is set in case it turns out to be the root of a
-                # pit, we'll start the fill from this pixel in the last phase
-                # of the algorithm
-                xi_root = xi-1+xoff
-                yi_root = yi-1+yoff
-
-                if flat_region_mask_managed_raster.get(
-                        xi_root, yi_root) != mask_nodata:
-                    # already been searched
-                    continue
-
-                # search neighbors for downhill or nodata
-                downhill_neighbor = 0
-                nodata_neighbor = 0
-
-                for i_n in xrange(8):
-                    xi_n = xi_root+NEIGHBOR_OFFSET_ARRAY[2*i_n]
-                    yi_n = yi_root+NEIGHBOR_OFFSET_ARRAY[2*i_n+1]
-                    if (xi_n < 0 or xi_n >= raster_x_size or
-                            yi_n < 0 or yi_n >= raster_y_size):
-                        # it'll drain off the edge of the raster
-                        nodata_neighbor = 1
-                        break
-                    n_height = filled_dem_managed_raster.get(xi_n, yi_n)
-                    if n_height == dem_nodata:
-                        # it'll drain to nodata
-                        nodata_neighbor = 1
-                        break
-                    if n_height < center_val:
-                        # it'll drain downhill
-                        downhill_neighbor = 1
-                        break
-
-                if downhill_neighbor or nodata_neighbor:
-                    # it drains, so skip
-                    continue
-
-                # otherwise, this pixel doesn't drain locally, search to see
-                # if it's a pit or plateau
-                search_queue.push(CoordinateType(xi_root, yi_root))
-                flat_region_mask_managed_raster.set(xi_root, yi_root, 1)
-                downhill_drain = 0
-                nodata_drain = 0
-
-                # this loop does a BFS starting at this pixel to all pixels
-                # of the same height. the _drain variables are used to
-                # remember if a drain was encountered. it is preferable to
-                # search the whole region even if a drain is encountered, so
-                # it can be entirely marked as processed and not re-accessed
-                # on later iterations
-                while not search_queue.empty():
-                    xi_q = search_queue.front().xi
-                    yi_q = search_queue.front().yi
-                    search_queue.pop()
-
-                    for i_n in xrange(8):
-                        xi_n = xi_q+NEIGHBOR_OFFSET_ARRAY[2*i_n]
-                        yi_n = yi_q+NEIGHBOR_OFFSET_ARRAY[2*i_n+1]
-                        if (xi_n < 0 or xi_n >= raster_x_size or
-                                yi_n < 0 or yi_n >= raster_y_size):
-                            nodata_drain = 1
-                            continue
-                        n_height = filled_dem_managed_raster.get(
-                            xi_n, yi_n)
-                        if n_height == dem_nodata:
-                            nodata_drain = 1
-                            continue
-                        if n_height < center_val:
-                            downhill_drain = 1
-                            continue
-                        if n_height == center_val and (
-                                flat_region_mask_managed_raster.get(
-                                    xi_n, yi_n) == mask_nodata):
-                            # only grow if it's at the same level and not
-                            # previously visited
-                            search_queue.push(
-                                CoordinateType(xi_n, yi_n))
-                            flat_region_mask_managed_raster.set(
-                                xi_n, yi_n, 1)
-
-                if not downhill_drain and not nodata_drain:
-                    # entire region was searched with no drain, do a fill
-                    pixel = PixelType(
-                        center_val, xi_root, yi_root, (
-                            n_x_blocks * (yi_root >> BLOCK_BITS) +
-                            xi_root >> BLOCK_BITS))
-                    feature_id += 1
-                    pit_mask_managed_raster.set(
-                        xi_root, yi_root, feature_id)
-                    pit_queue.push(pixel)
-
-                # this loop visits pixels in increasing height order, so the
-                # first non-processed pixel that's < pixel.height or nodata
-                # will be the lowest pour point
-                pour_point = 0
-                fill_height = dem_nodata
-                while not pit_queue.empty():
-                    pixel = pit_queue.top()
-                    pit_queue.pop()
-                    xi_q = pixel.xi
-                    yi_q = pixel.yi
-                    # this is the potential fill height if pixel is pour point
-                    fill_height = pixel.value
-
-                    for i_n in xrange(8):
-                        xi_n = xi_q+NEIGHBOR_OFFSET_ARRAY[2*i_n]
-                        yi_n = yi_q+NEIGHBOR_OFFSET_ARRAY[2*i_n+1]
-                        if (xi_n < 0 or xi_n >= raster_x_size or
-                                yi_n < 0 or yi_n >= raster_y_size):
-                            # drain off the edge of the raster
-                            pour_point = 1
-                            break
-
-                        if pit_mask_managed_raster.get(
-                                xi_n, yi_n) == feature_id:
-                            # this cell has already been processed
-                            continue
-
-                        # mark as visited in the search for pour point
-                        pit_mask_managed_raster.set(
-                            xi_n, yi_n, feature_id)
-
-                        n_height = filled_dem_managed_raster.get(xi_n, yi_n)
-                        if n_height == dem_nodata or n_height < fill_height:
-                            # we encounter a neighbor not processed that is
-                            # lower than the current pixel or nodata
-                            pour_point = 1
-                            break
-
-                        # push onto queue, set the priority to be the block
-                        # index
-                        pixel = PixelType(
-                            n_height, xi_n, yi_n, (
-                                n_x_blocks * (yi_n >> BLOCK_BITS) +
-                                xi_n >> BLOCK_BITS))
-                        pit_queue.push(pixel)
-
-                    if pour_point:
-                        # found a pour point, clear the queue
-                        pit_queue = PitPriorityQueueType()
-
-                        # start from original pit seed rather than pour point
-                        # this way we can stop filling when we reach a height
-                        # equal to fill_height instead of potentially
-                        # traversing a plateau area and needing to
-                        # differentiate the pixels on the inside of the pit
-                        # and the outside.
-                        fill_queue.push(CoordinateType(xi_root, yi_root))
-                        filled_dem_managed_raster.set(
-                            xi_root, yi_root, fill_height)
-
-                # this loop does a BFS to set all DEM pixels to `fill_height`
-                while not fill_queue.empty():
-                    xi_q = fill_queue.front().xi
-                    yi_q = fill_queue.front().yi
-                    fill_queue.pop()
-
-                    for i_n in xrange(8):
-                        xi_n = xi_q+NEIGHBOR_OFFSET_ARRAY[2*i_n]
-                        yi_n = yi_q+NEIGHBOR_OFFSET_ARRAY[2*i_n+1]
-                        if (xi_n < 0 or xi_n >= raster_x_size or
-                                yi_n < 0 or yi_n >= raster_y_size):
-                            continue
-
-                        if filled_dem_managed_raster.get(
-                                xi_n, yi_n) < fill_height:
-                            filled_dem_managed_raster.set(
-                                xi_n, yi_n, fill_height)
-                            fill_queue.push(CoordinateType(xi_n, yi_n))
-
-    pit_mask_managed_raster.close()
-    flat_region_mask_managed_raster.close()
-    shutil.rmtree(working_dir_path)
-    logger.info('%.2f%% complete', 100.0)
-
-
-def flow_dir_d8(
-        dem_raster_path_band, target_flow_dir_path,
-        working_dir=None):
-    """D8 flow direction.
-
-    Parameters:
-        dem_raster_path_band (tuple): a path, band number tuple indicating the
-            DEM calculate flow direction. This DEM must not have hydrological
-            pits or else the target flow direction is undefined.
-        target_flow_dir_path (string): path to a byte raster created by this
-            call of same dimensions as `dem_raster_path_band` that has a value
-            indicating the direction of downhill flow. Values are defined as
-            pointing to one of the eight neighbors with the following
-            convention:
-
-                321
-                4x0
-                567
-
-        working_dir (string): If not None, indicates where temporary files
-            should be created during this run. If this directory doesn't exist
-            it is created by this call.
-
-    Returns:
-        None.
-    """
-    # These variables are used to iterate over the DEM using `iterblock`
-    # indexes, a numpy.float64 type is used since we need to statically cast
-    # and it's the most complex numerical type and will be compatible without
-    # data loss for any lower type that might be used in
-    # `dem_raster_path_band[0]`.
-    cdef numpy.ndarray[numpy.float64_t, ndim=2] dem_buffer_array
-    cdef int win_ysize, win_xsize, xoff, yoff
-
-    # the _root variables remembers the pixel index where the plateau/pit
-    # region was first detected when iterating over the DEM.
-    cdef int xi_root, yi_root
-
-    # these variables are used as pixel or neighbor indexes. where _q
-    # represents a value out of a queue, and _n is related to a neighbor pixel
-    cdef int i_n, xi, yi, xi_q, yi_q, xi_n, yi_n
-
-    # these are used to recall the local and neighbor heights of pixels
-    cdef double root_height, n_height, dem_nodata
-
-    # these are used to track the distance to the drain when we encounter a
-    # plateau to route to the shortest path to the drain
-    cdef double drain_distance, n_drain_distance
-
-    # this remembers is flow was diagonal in case there is a straight
-    # flow that could trump it
-    cdef int diagonal_nodata
-
-    # `search_queue` is used to grow a flat region searching for a drain
-    # of a plateau
-    cdef queue[CoordinateType] search_queue
-
-    # `drain_queue` is used after a plateau drain is defined and iterates
-    # until the entire plateau is drained, `nodata_drain_queue` are for
-    # the case where the plateau is only drained by nodata pixels
-    cdef CoordinateQueueType drain_queue, nodata_drain_queue
-
-    # this queue is used to remember the flow directions of nodata pixels in
-    # a plateau in case no other valid drain was found
-    cdef queue[int] nodata_flow_dir_queue
-
-    # properties of the parallel rasters
-    cdef int raster_x_size, raster_y_size
-
-    # used for time-delayed logging
-    cdef time_t last_log_time
-    last_log_time = ctime(NULL)
-
-    logger = logging.getLogger('pygeoprocessing.routing.flow_dir_d8')
-    logger.addHandler(logging.NullHandler())  # silence logging by default
-
-    # determine dem nodata in the working type, or set an improbable value
-    # if one can't be determined
-    dem_raster_info = pygeoprocessing.get_raster_info(dem_raster_path_band[0])
-    base_nodata = dem_raster_info['nodata'][dem_raster_path_band[1]-1]
-    if base_nodata is not None:
-        # cast to a float64 since that's our operating array type
-        dem_nodata = numpy.float64(base_nodata)
-    else:
-        # pick some very improbable value since it's hard to deal with NaNs
-        dem_nodata = IMPROBABLE_FLOAT_NOATA
-
-    # these are used to determine if a sample is within the raster
-    raster_x_size, raster_y_size = dem_raster_info['raster_size']
-
-    # this is the nodata value for all the flat region and pit masks
-    mask_nodata = 0
-
-    # set up the working dir for the mask rasters
-    try:
-        if working_dir is not None:
-            os.makedirs(working_dir)
-    except OSError:
-        pass
-    working_dir_path = tempfile.mkdtemp(
-        dir=working_dir, prefix='flow_dir_d8_%s_' % time.strftime(
-            '%Y-%m-%d_%H_%M_%S', time.gmtime()))
-
-    # this raster is used to keep track of what pixels have been searched for
-    # a plateau. if a pixel is set, it means it is part of a locally
-    # undrained area
-    flat_region_mask_path = os.path.join(
-        working_dir_path, 'flat_region_mask.tif')
-    pygeoprocessing.new_raster_from_base(
-        dem_raster_path_band[0], flat_region_mask_path, gdal.GDT_Byte,
-        [mask_nodata], fill_value_list=[mask_nodata],
-        gtiff_creation_options=GTIFF_CREATION_OPTIONS)
-    flat_region_mask_managed_raster = _ManagedRaster(
-        flat_region_mask_path, 1, 1)
-
-    flow_nodata = 128
-    pygeoprocessing.new_raster_from_base(
-        dem_raster_path_band[0], target_flow_dir_path, gdal.GDT_Byte,
-        [flow_nodata], fill_value_list=[flow_nodata],
-        gtiff_creation_options=GTIFF_CREATION_OPTIONS)
-    flow_dir_managed_raster = _ManagedRaster(target_flow_dir_path, 1, 1)
-
-    # this creates a raster that's used for a dynamic programming solution to
-    # shortest path to the drain for plateaus. the raster is filled with
-    # raster_x_size * raster_y_size as a distance that's greater than the
-    # longest plateau drain distance possible for this raster.
-    plateau_distance_path = os.path.join(
-        working_dir_path, 'plateau_distance.tif')
-    pygeoprocessing.new_raster_from_base(
-        dem_raster_path_band[0], plateau_distance_path, gdal.GDT_Float64,
-        [-1], fill_value_list=[raster_x_size * raster_y_size],
-        gtiff_creation_options=GTIFF_CREATION_OPTIONS)
-    plateau_distance_managed_raster = _ManagedRaster(
-        plateau_distance_path, 1, 1)
-
-    # this raster is for random access of the DEM
-    dem_managed_raster = _ManagedRaster(
-        dem_raster_path_band[0], dem_raster_path_band[1], 0)
-
-    # and this raster is for efficient block-by-block reading of the dem
-    dem_raster = gdal.Open(dem_raster_path_band[0])
-    dem_band = dem_raster.GetRasterBand(1)
-
-    # this outer loop searches for a pixel that is locally undrained
-    for offset_dict in pygeoprocessing.iterblocks(
-            dem_raster_path_band[0], offset_only=True, largest_block=0):
-        win_xsize = offset_dict['win_xsize']
-        win_ysize = offset_dict['win_ysize']
-        xoff = offset_dict['xoff']
-        yoff = offset_dict['yoff']
-
-        if ctime(NULL) - last_log_time > 5.0:
-            last_log_time = ctime(NULL)
-            current_pixel = xoff + yoff * raster_x_size
-            logger.info('%.2f%% complete', 100.0 * current_pixel / <float>(
-                raster_x_size * raster_y_size))
-
-        # make a buffer big enough to capture block and boundaries around it
-        dem_buffer_array = numpy.empty(
-            (offset_dict['win_ysize']+2, offset_dict['win_xsize']+2),
-            dtype=numpy.float64)
-        dem_buffer_array[:] = dem_nodata
-
-        # attempt to expand read block by a pixel boundary
-        (xa, xb, ya, yb), modified_offset_dict = _generate_read_bounds(
-            offset_dict, raster_x_size, raster_y_size)
-        dem_buffer_array[xa:xb, ya:yb] = dem_band.ReadAsArray(
-                **modified_offset_dict).astype(numpy.float64)
-
-        # ensure these are set for the complier
-        xi_n = -1
-        yi_n = -1
-
-        # search block for to set flow direction
-        for yi in xrange(1, win_ysize+1):
-            for xi in xrange(1, win_xsize+1):
-                root_height = dem_buffer_array[yi, xi]
-                if root_height == dem_nodata:
-                    continue
-
-                # this value is set in case it turns out to be the root of a
-                # pit, we'll start the fill from this pixel in the last phase
-                # of the algorithm
-                xi_root = xi-1+xoff
-                yi_root = yi-1+yoff
-
-                if flow_dir_managed_raster.get(
-                        xi_root, yi_root) != flow_nodata:
-                    # already been defined
-                    continue
-
-                # initialize variables to indicate the largest slope_dir is
-                # undefined, the largest slope seen so far is flat, and the
-                # largest nodata is at least a diagonal away
-                largest_slope_dir = -1
-                largest_slope = 0.0
-
-                for i_n in xrange(8):
-                    xi_n = xi+NEIGHBOR_OFFSET_ARRAY[2*i_n]
-                    yi_n = yi+NEIGHBOR_OFFSET_ARRAY[2*i_n+1]
-                    n_height = dem_buffer_array[yi_n, xi_n]
-                    if n_height == dem_nodata:
-                        continue
-                    n_slope = root_height - n_height
-                    if i_n & 1:
-                        # if diagonal, adjust the slope
-                        n_slope *= SQRT2_INV
-                    if n_slope > largest_slope:
-                        largest_slope_dir = i_n
-                        largest_slope = n_slope
-
-                if largest_slope_dir >= 0:
-                    # define flow dir and move on
-                    flow_dir_managed_raster.set(
-                        xi_root, yi_root, largest_slope_dir)
-                    continue
-
-                # otherwise, this pixel doesn't drain locally, so it must
-                # be a plateau, search for the drains of the plateau
-                search_queue.push(CoordinateType(xi_root, yi_root))
-                flat_region_mask_managed_raster.set(xi_root, yi_root, 1)
-
-                # this loop does a BFS starting at this pixel to all pixels
-                # of the same height. if a drain is encountered, it is pushed
-                # on a queue for later processing.
-
-                while not search_queue.empty():
-                    xi_q = search_queue.front().xi
-                    yi_q = search_queue.front().yi
-                    search_queue.pop()
-
-                    largest_slope_dir = -1
-                    largest_slope = 0.0
-                    diagonal_nodata = 1
-                    for i_n in xrange(8):
-                        xi_n = xi_q+NEIGHBOR_OFFSET_ARRAY[2*i_n]
-                        yi_n = yi_q+NEIGHBOR_OFFSET_ARRAY[2*i_n+1]
-
-                        if (xi_n < 0 or xi_n >= raster_x_size or
-                                yi_n < 0 or yi_n >= raster_y_size):
-                            n_height = dem_nodata
-                        else:
-                            n_height = dem_managed_raster.get(xi_n, yi_n)
-                        if n_height == dem_nodata:
-                            if diagonal_nodata and largest_slope == 0.0:
-                                largest_slope_dir = i_n
-                                diagonal_nodata = i_n & 1
-                            continue
-                        n_slope = root_height - n_height
-                        if n_slope < 0:
-                            continue
-                        if n_slope == 0.0:
-                            if flat_region_mask_managed_raster.get(
-                                    xi_n, yi_n) == mask_nodata:
-                                # only grow if it's at the same level and not
-                                # previously visited
-                                search_queue.push(CoordinateType(xi_n, yi_n))
-                                flat_region_mask_managed_raster.set(
-                                    xi_n, yi_n, 1)
-                            continue
-                        if i_n & 1:
-                            n_slope *= SQRT2_INV
-                        if n_slope > largest_slope:
-                            largest_slope = n_slope
-                            largest_slope_dir = i_n
-
-                    if largest_slope_dir >= 0:
-                        if largest_slope > 0.0:
-                            # regular downhill pixel
-                            flow_dir_managed_raster.set(
-                                xi_q, yi_q, largest_slope_dir)
-                            plateau_distance_managed_raster.set(
-                                xi_q, yi_q, 0.0)
-                            drain_queue.push(CoordinateType(xi_q, yi_q))
-                        else:
-                            # must be a nodata drain, save on queue for later
-                            nodata_drain_queue.push(
-                                CoordinateType(xi_q, yi_q))
-                            nodata_flow_dir_queue.push(largest_slope_dir)
-
-                # if there's no downhill drains, try the nodata drains
-                if drain_queue.empty():
-                    # push the nodata drain queue over to the drain queue
-                    # and set all the flow directions on the nodata drain
-                    # pixels
-                    while not nodata_drain_queue.empty():
-                        xi_q = nodata_drain_queue.front().xi
-                        yi_q = nodata_drain_queue.front().yi
-                        flow_dir_managed_raster.set(
-                            xi_q, yi_q, nodata_flow_dir_queue.front())
-                        plateau_distance_managed_raster.set(xi_q, yi_q, 0.0)
-                        drain_queue.push(nodata_drain_queue.front())
-                        nodata_flow_dir_queue.pop()
-                        nodata_drain_queue.pop()
-                else:
-                    # clear the nodata drain queues
-                    nodata_flow_dir_queue = IntQueueType()
-                    nodata_drain_queue = CoordinateQueueType()
-
-                # this loop does a BFS from the plateau drain to any other
-                # neighboring undefined pixels
-                while not drain_queue.empty():
-                    xi_q = drain_queue.front().xi
-                    yi_q = drain_queue.front().yi
-                    drain_queue.pop()
-
-                    drain_distance = plateau_distance_managed_raster.get(
-                        xi_q, yi_q)
-
-                    for i_n in xrange(8):
-                        xi_n = xi_q+NEIGHBOR_OFFSET_ARRAY[2*i_n]
-                        yi_n = yi_q+NEIGHBOR_OFFSET_ARRAY[2*i_n+1]
-                        if (xi_n < 0 or xi_n >= raster_x_size or
-                                yi_n < 0 or yi_n >= raster_y_size):
-                            continue
-
-                        n_drain_distance = drain_distance + (
-                            SQRT2 if i_n&1 else 1.0)
-
-                        if dem_managed_raster.get(
-                                xi_n, yi_n) == root_height and (
-                                plateau_distance_managed_raster.get(
-                                    xi_n, yi_n) > n_drain_distance):
-                            # neighbor is at same level and has longer drain
-                            # flow path than current
-                            flow_dir_managed_raster.set(
-                                xi_n, yi_n, D8_REVERSE_DIRECTION[i_n])
-                            plateau_distance_managed_raster.set(
-                                xi_n, yi_n, n_drain_distance)
-                            drain_queue.push(CoordinateType(xi_n, yi_n))
-
-    flow_dir_managed_raster.close()
-    flat_region_mask_managed_raster.close()
-    dem_managed_raster.close()
-    plateau_distance_managed_raster.close()
-    shutil.rmtree(working_dir_path)
-    logger.info('%.2f%% complete', 100.0)
-
-
-def flow_accumulation_d8(
-        flow_dir_raster_path_band, target_flow_accum_raster_path):
-    """D8 flow accumulation.
-
-    Parameters:
-        flow_dir_raster_path_band (tuple): a path, band number tuple
-            for a flow accumulation raster whose pixels indicate the flow
-            out of a pixel in one of 8 directions in the following
-            configuration:
-                321
-                4x0
-                567
-        target_flow_accum_raster_path (string): path to flow
-            accumulation raster created by this call. After this call, the
-            value of each pixel will be 1 plus the number of upstream pixels
-            that drain to that pixel.
-
-    Returns:
-        None.
-    """
-    # These variables are used to iterate over the DEM using `iterblock`
-    # indexes, a numpy.float64 type is used since we need to statically cast
-    # and it's the most complex numerical type and will be compatible without
-    # data loss for any lower type that might be used in
-    # `dem_raster_path_band[0]`.
-    cdef numpy.ndarray[numpy.uint8_t, ndim=2] flow_dir_buffer_array
-    cdef int win_ysize, win_xsize, xoff, yoff
-
-    # the _root variables remembers the pixel index where the plateau/pit
-    # region was first detected when iterating over the DEM.
-    cdef int xi_root, yi_root
-
-    # these variables are used as pixel or neighbor indexes.
-    # _n is related to a neighbor pixel
-    cdef int i_n, xi, yi, xi_n, yi_n
-
-    # used to hold flow direction values
-    cdef int flow_dir, upstream_flow_dir, flow_dir_nodata
-
-    # used as a holder variable to account for upstream flow
-    cdef int upstream_flow_accum
-
-    # `search_stack` is used to walk upstream to calculate flow accumulation
-    # values
-    cdef stack[FlowPixelType] search_stack
-    cdef FlowPixelType flow_pixel
-
-    # properties of the parallel rasters
-    cdef int raster_x_size, raster_y_size
-
-    # used for time-delayed logging
-    cdef time_t last_log_time
-    last_log_time = ctime(NULL)
-
-<<<<<<< HEAD
-    logger = logging.getLogger('pygeoprocessing.routing.flow_accum_d8')
-=======
-    logger = logging.getLogger('pygeoprocessing.routing.flow_accumulation_d8')
->>>>>>> 31efc9c9
-    logger.addHandler(logging.NullHandler())  # silence logging by default
-    flow_accum_nodata = -1
-    pygeoprocessing.new_raster_from_base(
-        flow_dir_raster_path_band[0], target_flow_accum_raster_path,
-        gdal.GDT_Int32, [flow_accum_nodata],
-        fill_value_list=[flow_accum_nodata],
-        gtiff_creation_options=GTIFF_CREATION_OPTIONS)
-    flow_accum_managed_raster = _ManagedRaster(
-        target_flow_accum_raster_path, 1, 1)
-
-    flow_dir_managed_raster = _ManagedRaster(
-        flow_dir_raster_path_band[0], flow_dir_raster_path_band[1], 0)
-    flow_dir_raster = gdal.Open(flow_dir_raster_path_band[0], gdal.OF_RASTER)
-    flow_dir_band = flow_dir_raster.GetRasterBand(
-        flow_dir_raster_path_band[1])
-
-    flow_dir_raster_info = pygeoprocessing.get_raster_info(
-        flow_dir_raster_path_band[0])
-    raster_x_size, raster_y_size = flow_dir_raster_info['raster_size']
-
-    tmp_flow_dir_nodata = flow_dir_raster_info['nodata'][
-        flow_dir_raster_path_band[1]-1]
-    if tmp_flow_dir_nodata is None:
-        flow_dir_nodata = 128
-    else:
-        flow_dir_nodata = tmp_flow_dir_nodata
-
-    # this outer loop searches for a pixel that is locally undrained
-    for offset_dict in pygeoprocessing.iterblocks(
-            flow_dir_raster_path_band[0], offset_only=True, largest_block=0):
-        win_xsize = offset_dict['win_xsize']
-        win_ysize = offset_dict['win_ysize']
-        xoff = offset_dict['xoff']
-        yoff = offset_dict['yoff']
-
-        if ctime(NULL) - last_log_time > 5.0:
-            last_log_time = ctime(NULL)
-            current_pixel = xoff + yoff * raster_x_size
-            logger.info('%.2f%% complete', 100.0 * current_pixel / <float>(
-                raster_x_size * raster_y_size))
-
-        # make a buffer big enough to capture block and boundaries around it
-        flow_dir_buffer_array = numpy.empty(
-            (offset_dict['win_ysize']+2, offset_dict['win_xsize']+2),
-            dtype=numpy.uint8)
-        flow_dir_buffer_array[:] = flow_dir_nodata
-
-        # attempt to expand read block by a pixel boundary
-        (xa, xb, ya, yb), modified_offset_dict = _generate_read_bounds(
-            offset_dict, raster_x_size, raster_y_size)
-        flow_dir_buffer_array[ya:yb, xa:xb] = flow_dir_band.ReadAsArray(
-                **modified_offset_dict).astype(numpy.uint8)
-
-        # ensure these are set for the complier
-        xi_n = -1
-        yi_n = -1
-
-        # search block for to set flow direction
-        for yi in xrange(1, win_ysize+1):
-            for xi in xrange(1, win_xsize+1):
-                flow_dir = flow_dir_buffer_array[yi, xi]
-                if flow_dir == flow_dir_nodata:
-                    continue
-
-                xi_n = xi+NEIGHBOR_OFFSET_ARRAY[2*flow_dir]
-                yi_n = yi+NEIGHBOR_OFFSET_ARRAY[2*flow_dir+1]
-
-                if flow_dir_buffer_array[yi_n, xi_n] == flow_dir_nodata:
-                    xi_root = xi-1+xoff
-                    yi_root = yi-1+yoff
-
-                    search_stack.push(
-                        FlowPixelType(xi_root, yi_root, 0, 1))
-
-                while not search_stack.empty():
-                    flow_pixel = search_stack.top()
-                    search_stack.pop()
-
-                    preempted = 0
-                    for i_n in xrange(flow_pixel.flow_dir, 8):
-                        xi_n = flow_pixel.xi+NEIGHBOR_OFFSET_ARRAY[2*i_n]
-                        yi_n = flow_pixel.yi+NEIGHBOR_OFFSET_ARRAY[2*i_n+1]
-                        if (xi_n < 0 or xi_n >= raster_x_size or
-                                yi_n < 0 or yi_n >= raster_y_size):
-                            # no upstream here
-                            continue
-                        upstream_flow_dir = <int>flow_dir_managed_raster.get(
-                            xi_n, yi_n)
-                        if upstream_flow_dir == flow_dir_nodata or (
-                                upstream_flow_dir !=
-                                D8_REVERSE_DIRECTION[i_n]):
-                            # no upstream here
-                            continue
-                        upstream_flow_accum = (
-                            <int>flow_accum_managed_raster.get(xi_n, yi_n))
-                        if upstream_flow_accum == flow_accum_nodata:
-                            # process upstream before this one
-                            flow_pixel.flow_dir = i_n
-                            search_stack.push(flow_pixel)
-                            search_stack.push(FlowPixelType(xi_n, yi_n, 0, 1))
-                            preempted = 1
-                            break
-                        flow_pixel.flow_accum += upstream_flow_accum
-                    if not preempted:
-                        flow_accum_managed_raster.set(
-                            flow_pixel.xi, flow_pixel.yi,
-                            flow_pixel.flow_accum)
-    logger.info('%.2f%% complete', 100.0)
-
-
-def flow_dir_mfd(
-        dem_raster_path_band, target_flow_dir_path, working_dir=None):
-    """Multiple flow direction.
-
-    Parameters:
-        dem_raster_path_band (tuple): a path, band number tuple indicating the
-            DEM calculate flow direction. This DEM must not have hydrological
-            pits or else the target flow direction is undefined.
-        target_flow_dir_path (string): TODO: define raster
-
-        working_dir (string): If not None, indicates where temporary files
-            should be created during this run. If this directory doesn't exist
-            it is created by this call.
-
-    Returns:
-        None.
-    """
-    # These variables are used to iterate over the DEM using `iterblock`
-    # indexes, a numpy.float64 type is used since we need to statically cast
-    # and it's the most complex numerical type and will be compatible without
-    # data loss for any lower type that might be used in
-    # `dem_raster_path_band[0]`.
-    cdef numpy.ndarray[numpy.float64_t, ndim=2] dem_buffer_array
-    cdef int win_ysize, win_xsize, xoff, yoff
-
-    # the _root variables remembers the pixel index where the plateau/pit
-    # region was first detected when iterating over the DEM.
-    cdef int xi_root, yi_root
-
-    # these variables are used as pixel or neighbor indexes. where _q
-    # represents a value out of a queue, and _n is related to a neighbor pixel
-    cdef int i_n, xi, yi, xi_q, yi_q, xi_n, yi_n
-
-    # these are used to recall the local and neighbor heights of pixels
-    cdef double root_height, n_height, dem_nodata
-
-    # these are used to track the distance to the drain when we encounter a
-    # plateau to route to the shortest path to the drain
-    cdef double drain_distance, n_drain_distance
-
-    # this remembers is flow was diagonal in case there is a straight
-    # flow that could trump it
-    #TODO: cdef int diagonal_nodata
-
-    # `search_queue` is used to grow a flat region searching for a drain
-    # of a plateau
-    cdef queue[CoordinateType] search_queue
-
-    # downhill_slopes array will keep track of the floating point value of
-    # the downhill slopes in a pixel
-    cdef double downhill_slopes[8]
-    cdef double nodata_downhill_slopes[8]
-
-    # a pointer reference to whatever kind of slope we're considering
-    cdef double *working_downhill_slopes
-
-    # as the neighbor slopes are calculated, this variable gathers them
-    # together to calculate the final contribution of neighbor slopes to
-    # fraction of flow
-    cdef double sum_of_slope_powers, sum_of_nodata_slope_powers
-
-    # this variable will be used to pack the neighbor slopes into a single
-    # value to write to the raster or read from neighbors
-    cdef int compressed_integer_slopes, neighbor_flow_dir
-
-    # `drain_queue` is used after a plateau drain is defined and iterates
-    # until the entire plateau is drained, `nodata_drain_queue` are for
-    # the case where the plateau is only drained by nodata pixels
-    cdef CoordinateQueueType drain_queue, nodata_drain_queue
-    cdef CoordinateQueueType direction_drain_queue
-
-    # this queue is used to remember the flow directions of nodata pixels in
-    # a plateau in case no other valid drain was found
-    cdef queue[int] nodata_flow_dir_queue
-
-    # properties of the parallel rasters
-    cdef int raster_x_size, raster_y_size
-
-    # used for time-delayed logging
-    cdef time_t last_log_time
-    last_log_time = ctime(NULL)
-
-    logger = logging.getLogger(
-        'pygeoprocessing.routing.flow_dir_mfd')
-    logger.addHandler(logging.NullHandler())  # silence logging by default
-
-    # determine dem nodata in the working type, or set an improbable value
-    # if one can't be determined
-    dem_raster_info = pygeoprocessing.get_raster_info(dem_raster_path_band[0])
-    base_nodata = dem_raster_info['nodata'][dem_raster_path_band[1]-1]
-    if base_nodata is not None:
-        # cast to a float64 since that's our operating array type
-        dem_nodata = numpy.float64(base_nodata)
-    else:
-        # pick some very improbable value since it's hard to deal with NaNs
-        dem_nodata = IMPROBABLE_FLOAT_NOATA
-
-    # these are used to determine if a sample is within the raster
-    raster_x_size, raster_y_size = dem_raster_info['raster_size']
-
-    # this is the nodata value for all the flat region and pit masks
-    mask_nodata = 0
-
-    # set up the working dir for the mask rasters
-    try:
-        if working_dir is not None:
-            os.makedirs(working_dir)
-    except OSError:
-        pass
-    working_dir_path = tempfile.mkdtemp(
-        dir=working_dir,
-        prefix='flow_dir_multiple_flow_dir_%s_' % time.strftime(
-            '%Y-%m-%d_%H_%M_%S', time.gmtime()))
-
-    # this raster is used to keep track of what pixels have been searched for
-    # a plateau. if a pixel is set, it means it is part of a locally
-    # undrained area
-    flat_region_mask_path = os.path.join(
-        working_dir_path, 'flat_region_mask.tif')
-    pygeoprocessing.new_raster_from_base(
-        dem_raster_path_band[0], flat_region_mask_path, gdal.GDT_Byte,
-        [mask_nodata], fill_value_list=[mask_nodata],
-        gtiff_creation_options=GTIFF_CREATION_OPTIONS)
-    flat_region_mask_managed_raster = _ManagedRaster(
-        flat_region_mask_path, 1, 1)
-
-    flow_nodata = 0
-    pygeoprocessing.new_raster_from_base(
-        dem_raster_path_band[0], target_flow_dir_path, gdal.GDT_Int32,
-        [flow_nodata], fill_value_list=[flow_nodata],
-        gtiff_creation_options=GTIFF_CREATION_OPTIONS)
-    flow_dir_managed_raster = _ManagedRaster(target_flow_dir_path, 1, 1)
-
-    # this creates a raster that's used for a dynamic programming solution to
-    # shortest path to the drain for plateaus. the raster is filled with
-    # raster_x_size * raster_y_size as a distance that's greater than the
-    # longest plateau drain distance possible for this raster.
-    plateau_distance_path = os.path.join(
-        working_dir_path, 'plateau_distance.tif')
-    pygeoprocessing.new_raster_from_base(
-        dem_raster_path_band[0], plateau_distance_path, gdal.GDT_Float64,
-        [-1], fill_value_list=[raster_x_size * raster_y_size],
-        gtiff_creation_options=GTIFF_CREATION_OPTIONS)
-    plateau_distance_managed_raster = _ManagedRaster(
-        plateau_distance_path, 1, 1)
-
-    # this raster is for random access of the DEM
-    dem_managed_raster = _ManagedRaster(
-        dem_raster_path_band[0], dem_raster_path_band[1], 0)
-
-    # and this raster is for efficient block-by-block reading of the dem
-    dem_raster = gdal.Open(dem_raster_path_band[0])
-    dem_band = dem_raster.GetRasterBand(1)
-
-    # this outer loop searches for a pixel that is locally undrained
-    for offset_dict in pygeoprocessing.iterblocks(
-            dem_raster_path_band[0], offset_only=True, largest_block=0):
-        win_xsize = offset_dict['win_xsize']
-        win_ysize = offset_dict['win_ysize']
-        xoff = offset_dict['xoff']
-        yoff = offset_dict['yoff']
-
-        if ctime(NULL) - last_log_time > 5.0:
-            last_log_time = ctime(NULL)
-            current_pixel = xoff + yoff * raster_x_size
-            logger.info('%.2f%% complete', 100.0 * current_pixel / <float>(
-                raster_x_size * raster_y_size))
-
-        # make a buffer big enough to capture block and boundaries around it
-        dem_buffer_array = numpy.empty(
-            (offset_dict['win_ysize']+2, offset_dict['win_xsize']+2),
-            dtype=numpy.float64)
-        dem_buffer_array[:] = dem_nodata
-
-        # default numpy array boundaries
-        buffer_off = {
-            'xa': 1,
-            'xb': -1,
-            'ya': 1,
-            'yb': -1
-        }
-        # check if we can widen the border to include real data from the
-        # raster
-        for a_buffer_id, b_buffer_id, off_id, win_size_id, raster_size in [
-                ('xa', 'xb', 'xoff', 'win_xsize', raster_x_size),
-                ('ya', 'yb', 'yoff', 'win_ysize', raster_y_size)]:
-
-            if offset_dict[off_id] > 0:
-                # in this case we have valid data to the left (or up)
-                # grow the window and buffer slice in that direction
-                buffer_off[a_buffer_id] = None
-                offset_dict[off_id] -= 1
-                offset_dict[win_size_id] += 1
-
-            if offset_dict[off_id] + offset_dict[win_size_id] < raster_size:
-                # here we have valid data to the right (or bottom)
-                # grow the right buffer and add 1 to window
-                buffer_off[b_buffer_id] = None
-                offset_dict[win_size_id] += 1
-
-        # read in the valid memory block
-        dem_buffer_array[
-            buffer_off['ya']:buffer_off['yb'],
-            buffer_off['xa']:buffer_off['xb']] = dem_band.ReadAsArray(
-                **offset_dict).astype(numpy.float64)
-
-        # ensure these are set for the complier
-        xi_n = -1
-        yi_n = -1
-
-        # search block for to set flow direction
-        for yi in xrange(1, win_ysize+1):
-            for xi in xrange(1, win_xsize+1):
-                root_height = dem_buffer_array[yi, xi]
-                if root_height == dem_nodata:
-                    continue
-
-                # this value is set in case it turns out to be the root of a
-                # pit, we'll start the fill from this pixel in the last phase
-                # of the algorithm
-                xi_root = xi-1+xoff
-                yi_root = yi-1+yoff
-
-                if flow_dir_managed_raster.get(
-                        xi_root, yi_root) != flow_nodata:
-                    # already been defined
-                    continue
-
-                # initialize downhill slopes to 0.0
-                for i_n in xrange(8):
-                    downhill_slopes[i_n] = 0.0
-                    nodata_downhill_slopes[i_n] = 0.0
-                # initialize variables to indicate the largest slope_dir is
-                # undefined, the largest slope seen so far is flat, and the
-                # largest nodata is at least a diagonal away
-                sum_of_slope_powers = 0.0
-                sum_of_nodata_slope_powers = 0.0
-
-                for i_n in xrange(8):
-                    xi_n = xi+NEIGHBOR_OFFSET_ARRAY[2*i_n]
-                    yi_n = yi+NEIGHBOR_OFFSET_ARRAY[2*i_n+1]
-                    n_height = dem_buffer_array[yi_n, xi_n]
-                    if n_height == dem_nodata:
-                        sum_of_nodata_slope_powers += 1
-                        nodata_downhill_slopes[i_n] = 1.0
-                        continue
-                    n_slope = root_height - n_height
-                    if n_slope > 0.0:
-                        if i_n & 1:
-                            # if diagonal, adjust the slope
-                            n_slope *= SQRT2_INV
-                        n_slope = n_slope ** 1.1
-                        downhill_slopes[i_n] = n_slope
-                        sum_of_slope_powers += n_slope
-
-                # if there's a downhill slope, set it and visit the next pixel
-                working_downhill_slope_sum = 0.0
-                working_downhill_slopes = NULL
-                if sum_of_slope_powers > 0.0:
-                    working_downhill_slopes = downhill_slopes
-                    working_downhill_slope_sum = sum_of_slope_powers
-                elif sum_of_nodata_slope_powers > 0.0:
-                    working_downhill_slopes = nodata_downhill_slopes
-                    working_downhill_slope_sum = sum_of_nodata_slope_powers
-
-                if working_downhill_slopes != NULL:
-                    compressed_integer_slopes = 0
-                    for i_n in xrange(8):
-                        compressed_integer_slopes |= (<int>(
-                            0.5 + working_downhill_slopes[i_n] /
-                            working_downhill_slope_sum * 0xF)) << (i_n * 4)
-
-                    flow_dir_managed_raster.set(
-                        xi_root, yi_root, compressed_integer_slopes)
-                    continue
-
-                # otherwise, this pixel doesn't drain locally, so it must
-                # be a plateau, search for the drains of the plateau
-                search_queue.push(CoordinateType(xi_root, yi_root))
-                flat_region_mask_managed_raster.set(xi_root, yi_root, 1)
-
-                # this loop does a BFS starting at this pixel to all pixels
-                # of the same height. if a drain is encountered, it is pushed
-                # on a queue for later processing.
-
-                while not search_queue.empty():
-                    xi_q = search_queue.front().xi
-                    yi_q = search_queue.front().yi
-                    search_queue.pop()
-
-                    sum_of_slope_powers = 0.0
-                    sum_of_nodata_slope_powers = 0.0
-                    for i_n in xrange(8):
-                        # initialize downhill slopes to 0.0
-                        downhill_slopes[i_n] = 0.0
-                        nodata_downhill_slopes[i_n] = 0.0
-                        xi_n = xi_q+NEIGHBOR_OFFSET_ARRAY[2*i_n]
-                        yi_n = yi_q+NEIGHBOR_OFFSET_ARRAY[2*i_n+1]
-
-                        if (xi_n < 0 or xi_n >= raster_x_size or
-                                yi_n < 0 or yi_n >= raster_y_size):
-                            n_height = dem_nodata
-                        else:
-                            n_height = dem_managed_raster.get(xi_n, yi_n)
-                        if n_height == dem_nodata:
-                            sum_of_nodata_slope_powers += 1
-                            nodata_downhill_slopes[i_n] = 1.0
-                            continue
-                        n_slope = root_height - n_height
-                        if n_slope < 0:
-                            continue
-                        if n_slope == 0.0:
-                            if flat_region_mask_managed_raster.get(
-                                    xi_n, yi_n) == mask_nodata:
-                                # only grow if it's at the same level and not
-                                # previously visited
-                                search_queue.push(CoordinateType(xi_n, yi_n))
-                                flat_region_mask_managed_raster.set(
-                                    xi_n, yi_n, 1)
-                            continue
-                        if i_n & 1:
-                            n_slope *= SQRT2_INV
-                        # raise to the 1.1 because that's our algorithm
-                        downhill_slopes[i_n] = n_slope ** 1.1
-                        sum_of_slope_powers += downhill_slopes[i_n]
-
-                    working_downhill_slope_sum = 0.0
-                    working_downhill_slopes = NULL
-                    if sum_of_slope_powers > 0.0:
-                        working_downhill_slopes = downhill_slopes
-                        working_downhill_slope_sum = sum_of_slope_powers
-                    elif sum_of_nodata_slope_powers > 0.0:
-                        working_downhill_slopes = nodata_downhill_slopes
-                        working_downhill_slope_sum = sum_of_nodata_slope_powers
-
-                    if working_downhill_slopes != NULL:
-                        compressed_integer_slopes = 0
-                        for i_n in xrange(8):
-                            compressed_integer_slopes |= (<int>(
-                                0.5 + working_downhill_slopes[i_n] /
-                                working_downhill_slope_sum * 0xF)) << (i_n * 4)
-                        # regular downhill pixel
-                        if sum_of_slope_powers > 0.0:
-                            flow_dir_managed_raster.set(
-                                xi_q, yi_q, compressed_integer_slopes)
-                            plateau_distance_managed_raster.set(
-                                xi_q, yi_q, 0.0)
-                            drain_queue.push(CoordinateType(xi_q, yi_q))
-                        else:
-                            nodata_drain_queue.push(
-                                CoordinateType(xi_q, yi_q))
-                            nodata_flow_dir_queue.push(
-                                compressed_integer_slopes)
-                        # TODO: what do do about nodata flow?
-
-                # if there's no downhill drains, try the nodata drains
-                if drain_queue.empty():
-                    # push the nodata drain queue over to the drain queue
-                    # and set all the flow directions on the nodata drain
-                    # pixels
-                    while not nodata_drain_queue.empty():
-                        xi_q = nodata_drain_queue.front().xi
-                        yi_q = nodata_drain_queue.front().yi
-                        flow_dir_managed_raster.set(
-                            xi_q, yi_q, nodata_flow_dir_queue.front())
-                        plateau_distance_managed_raster.set(xi_q, yi_q, 0.0)
-                        drain_queue.push(nodata_drain_queue.front())
-                        nodata_flow_dir_queue.pop()
-                        nodata_drain_queue.pop()
-                else:
-                    # clear the nodata drain queues
-                    nodata_flow_dir_queue = IntQueueType()
-                    nodata_drain_queue = CoordinateQueueType()
-
-                # copy the drain queue to another queue
-                for _ in xrange(drain_queue.size()):
-                    direction_drain_queue.push(drain_queue.front())
-                    drain_queue.push(drain_queue.front())
-                    drain_queue.pop()
-
-                # this loop does a BFS from the plateau drain to any other
-                # neighboring undefined pixels
-                while not drain_queue.empty():
-                    xi_q = drain_queue.front().xi
-                    yi_q = drain_queue.front().yi
-                    drain_queue.pop()
-
-                    drain_distance = plateau_distance_managed_raster.get(
-                        xi_q, yi_q)
-
-                    for i_n in xrange(8):
-                        xi_n = xi_q+NEIGHBOR_OFFSET_ARRAY[2*i_n]
-                        yi_n = yi_q+NEIGHBOR_OFFSET_ARRAY[2*i_n+1]
-                        if (xi_n < 0 or xi_n >= raster_x_size or
-                                yi_n < 0 or yi_n >= raster_y_size):
-                            continue
-
-                        n_drain_distance = drain_distance + (
-                            SQRT2 if i_n&1 else 1.0)
-
-                        if dem_managed_raster.get(
-                                xi_n, yi_n) == root_height and (
-                                plateau_distance_managed_raster.get(
-                                    xi_n, yi_n) > n_drain_distance):
-                            # neighbor is at same level and has longer drain
-                            # flow path than current
-                            plateau_distance_managed_raster.set(
-                                xi_n, yi_n, n_drain_distance)
-                            drain_queue.push(CoordinateType(xi_n, yi_n))
-
-                # this one is to set the flow direction
-                while not direction_drain_queue.empty():
-                    xi_q = direction_drain_queue.front().xi
-                    yi_q = direction_drain_queue.front().yi
-                    direction_drain_queue.pop()
-
-                    drain_distance = plateau_distance_managed_raster.get(
-                        xi_q, yi_q)
-
-                    for i_n in xrange(8):
-                        xi_n = xi_q+NEIGHBOR_OFFSET_ARRAY[2*i_n]
-                        yi_n = yi_q+NEIGHBOR_OFFSET_ARRAY[2*i_n+1]
-                        if (xi_n < 0 or xi_n >= raster_x_size or
-                                yi_n < 0 or yi_n >= raster_y_size):
-                            continue
-
-                        if dem_managed_raster.get(
-                                xi_n, yi_n) == root_height and (
-                                plateau_distance_managed_raster.get(
-                                    xi_n, yi_n) > drain_distance):
-                            # neighbor is at same level and has longer drain
-                            # flow path than current
-                            neighbor_flow_dir = (
-                                <int>flow_dir_managed_raster.get(xi_n, yi_n))
-                            if neighbor_flow_dir >> (
-                                    D8_REVERSE_DIRECTION[i_n] * 4):
-                                # already set once, no need to do again
-                                continue
-                            neighbor_flow_dir |= 1 << (
-                                D8_REVERSE_DIRECTION[i_n] * 4)
-                            flow_dir_managed_raster.set(
-                                xi_n, yi_n, neighbor_flow_dir)
-                            direction_drain_queue.push(
-                                CoordinateType(xi_n, yi_n))
-
-    flow_dir_managed_raster.close()
-    flat_region_mask_managed_raster.close()
-    dem_managed_raster.close()
-    plateau_distance_managed_raster.close()
-    shutil.rmtree(working_dir_path)
-    logger.info('%.2f%% complete', 100.0)
-
-
-def flow_accumulation_mfd(
-        flow_dir_raster_path_band, target_flow_accum_raster_path):
-    """Multiple flow direction accumulation.
-
-    Parameters:
-        flow_dir_raster_path_band (tuple): a path, band number tuple
-            for a multiple accumulation raster. TODO: describe this
-        target_flow_accum_raster_path (string): TODO: describe this
-
-    Returns:
-        None.
-    """
-    # These variables are used to iterate over the DEM using `iterblock`
-    # indexes, a numpy.float64 type is used since we need to statically cast
-    # and it's the most complex numerical type and will be compatible without
-    # data loss for any lower type that might be used in
-    # `dem_raster_path_band[0]`.
-    cdef numpy.ndarray[numpy.int32_t, ndim=2] flow_dir_buffer_array
-    cdef int win_ysize, win_xsize, xoff, yoff
-
-    # the _root variables remembers the pixel index where the plateau/pit
-    # region was first detected when iterating over the DEM.
-    cdef int xi_root, yi_root
-
-    # these variables are used as pixel or neighbor indexes.
-    # _n is related to a neighbor pixel
-    cdef int i_n, xi, yi, xi_n, yi_n, i_upstream_flow
-
-    # used to hold flow direction values
-    cdef int flow_dir, flow_dir_nodata, upstream_flow_direction
-
-    # used as a holder variable to account for upstream flow
-    cdef int upstream_flow_accum, compressed_upstream_flow, upstream_flow_sum
-
-    # `search_stack` is used to walk upstream to calculate flow accumulation
-    # values
-    cdef stack[FlowPixelType] search_stack
-    cdef FlowPixelType flow_pixel
-
-    # properties of the parallel rasters
-    cdef int raster_x_size, raster_y_size
-
-    # used for time-delayed logging
-    cdef time_t last_log_time
-    last_log_time = ctime(NULL)
-
-    logger = logging.getLogger('pygeoprocessing.routing.flow_accumulation_mfd')
-    logger.addHandler(logging.NullHandler())  # silence logging by default
-    flow_accum_nodata = -1
-    pygeoprocessing.new_raster_from_base(
-        flow_dir_raster_path_band[0], target_flow_accum_raster_path,
-        gdal.GDT_Float64, [flow_accum_nodata],
-        fill_value_list=[flow_accum_nodata],
-        gtiff_creation_options=GTIFF_CREATION_OPTIONS)
-    flow_accum_managed_raster = _ManagedRaster(
-        target_flow_accum_raster_path, 1, 1)
-
-    flow_dir_managed_raster = _ManagedRaster(
-        flow_dir_raster_path_band[0], flow_dir_raster_path_band[1], 0)
-    flow_dir_raster = gdal.Open(flow_dir_raster_path_band[0], gdal.OF_RASTER)
-    flow_dir_band = flow_dir_raster.GetRasterBand(
-        flow_dir_raster_path_band[1])
-
-    flow_dir_raster_info = pygeoprocessing.get_raster_info(
-        flow_dir_raster_path_band[0])
-    raster_x_size, raster_y_size = flow_dir_raster_info['raster_size']
-
-    flow_dir_nodata = flow_dir_raster_info['nodata'][
-        flow_dir_raster_path_band[1]-1]
-    if flow_dir_nodata != 0:
-        raise ValueError(
-            "The multiple flow direction nodata value should be 0, instead "
-            "it's %s" % flow_dir_nodata)
-
-    # this outer loop searches for a pixel that is locally undrained
-    for offset_dict in pygeoprocessing.iterblocks(
-            flow_dir_raster_path_band[0], offset_only=True, largest_block=0):
-        win_xsize = offset_dict['win_xsize']
-        win_ysize = offset_dict['win_ysize']
-        xoff = offset_dict['xoff']
-        yoff = offset_dict['yoff']
-
-        if ctime(NULL) - last_log_time > 5.0:
-            last_log_time = ctime(NULL)
-            current_pixel = xoff + yoff * raster_x_size
-            logger.info('%.2f%% complete', 100.0 * current_pixel / <float>(
-                raster_x_size * raster_y_size))
-
-        # make a buffer big enough to capture block and boundaries around it
-        flow_dir_buffer_array = numpy.empty(
-            (offset_dict['win_ysize']+2, offset_dict['win_xsize']+2),
-            dtype=numpy.int32)
-        flow_dir_buffer_array[:] = flow_dir_nodata
-
-        # default numpy array boundaries
-        buffer_off = {
-            'xa': 1,
-            'xb': -1,
-            'ya': 1,
-            'yb': -1
-        }
-        # check if we can widen the border to include real data from the
-        # raster
-        for a_buffer_id, b_buffer_id, off_id, win_size_id, raster_size in [
-                ('xa', 'xb', 'xoff', 'win_xsize', raster_x_size),
-                ('ya', 'yb', 'yoff', 'win_ysize', raster_y_size)]:
-
-            if offset_dict[off_id] > 0:
-                # in this case we have valid data to the left (or up)
-                # grow the window and buffer slice in that direction
-                buffer_off[a_buffer_id] = None
-                offset_dict[off_id] -= 1
-                offset_dict[win_size_id] += 1
-
-            if offset_dict[off_id] + offset_dict[win_size_id] < raster_size:
-                # here we have valid data to the right (or bottom)
-                # grow the right buffer and add 1 to window
-                buffer_off[b_buffer_id] = None
-                offset_dict[win_size_id] += 1
-
-        # read in the valid memory block
-        flow_dir_buffer_array[
-            buffer_off['ya']:buffer_off['yb'],
-            buffer_off['xa']:buffer_off['xb']] = flow_dir_band.ReadAsArray(
-                **offset_dict).astype(numpy.int32)
-
-        # ensure these are set for the complier
-        xi_n = -1
-        yi_n = -1
-
-        # search block for to set flow accumulation
-        for yi in xrange(1, win_ysize+1):
-            for xi in xrange(1, win_xsize+1):
-                flow_dir = flow_dir_buffer_array[yi, xi]
-                if flow_dir == flow_dir_nodata:
-                    continue
-
-                for i_n in xrange(8):
-                    if ((flow_dir >> (4 * i_n)) & 0xF) == 0:
-                        continue
-                    xi_n = xi+NEIGHBOR_OFFSET_ARRAY[2*i_n]
-                    yi_n = yi+NEIGHBOR_OFFSET_ARRAY[2*i_n+1]
-
-                    if flow_dir_buffer_array[yi_n, xi_n] == flow_dir_nodata:
-                        # flows to a nodata pixel, must be a drain
-                        xi_root = xi-1+xoff
-                        yi_root = yi-1+yoff
-
-                        search_stack.push(
-                            FlowPixelType(xi_root, yi_root, 0, 1))
-                        break
-
-                while not search_stack.empty():
-                    flow_pixel = search_stack.top()
-                    search_stack.pop()
-
-                    preempted = 0
-                    # TODO: rename flow_pixel.flow_dir to last flow dir or something
-                    for i_n in xrange(flow_pixel.flow_dir, 8):
-                        xi_n = flow_pixel.xi+NEIGHBOR_OFFSET_ARRAY[2*i_n]
-                        yi_n = flow_pixel.yi+NEIGHBOR_OFFSET_ARRAY[2*i_n+1]
-                        if (xi_n < 0 or xi_n >= raster_x_size or
-                                yi_n < 0 or yi_n >= raster_y_size):
-                            # no upstream here
-                            continue
-                        compressed_upstream_flow = (
-                            <int>flow_dir_managed_raster.get(xi_n, yi_n))
-                        upstream_flow_direction = (
-                            compressed_upstream_flow >> (
-                                4 * D8_REVERSE_DIRECTION[i_n])) & 0xF
-                        if upstream_flow_direction == flow_dir_nodata:
-                            # no upstream flow to this pixel
-                            continue
-                        upstream_flow_accum = (
-                            <int>flow_accum_managed_raster.get(xi_n, yi_n))
-                        if upstream_flow_accum == flow_accum_nodata:
-                            # process upstream before this one
-                            flow_pixel.flow_dir = i_n
-                            search_stack.push(flow_pixel)
-                            search_stack.push(FlowPixelType(xi_n, yi_n, 0, 1))
-                            preempted = 1
-                            break
-                        upstream_flow_sum = 0
-                        for i_upstream_flow in xrange(8):
-                            upstream_flow_sum += (
-                                compressed_upstream_flow >> (
-                                    4 * i_upstream_flow)) & 0xF
-
-                        #print upstream_flow_accum, upstream_flow_direction, upstream_flow_sum, flow_pixel.xi, flow_pixel.yi, xi_n, yi_n
-                        flow_pixel.flow_accum += (
-                            upstream_flow_accum *
-                            upstream_flow_direction / <float>upstream_flow_sum)
-                    if not preempted:
-                        flow_accum_managed_raster.set(
-                            flow_pixel.xi, flow_pixel.yi,
-                            flow_pixel.flow_accum)
-    logger.info('%.2f%% complete', 100.0)
+# distutils: language=c++
+"""
+Provides PyGeprocessing Routing functionality.
+
+Unless otherwise specified, all internal computation of rasters are done in
+a float64 space. The only possible loss of precision could occur when an
+incoming DEM type is an int64 type and values in that dem exceed 2^52 but GDAL
+does not support int64 rasters so no precision loss is possible with a
+float64.
+
+D8 float direction conventions follow TauDEM where each flow direction
+is encoded as:
+     321
+     4x0
+     567
+"""
+import time
+import os
+import logging
+import shutil
+import tempfile
+
+import numpy
+import pygeoprocessing
+from osgeo import gdal
+
+cimport numpy
+cimport cython
+from cpython.mem cimport PyMem_Malloc, PyMem_Free
+from cython.operator cimport dereference as deref
+from cython.operator cimport preincrement as inc
+from libc.time cimport time_t
+from libc.time cimport time as ctime
+from libcpp.list cimport list as clist
+from libcpp.pair cimport pair
+from libcpp.queue cimport queue
+from libcpp.stack cimport stack
+from libcpp.deque cimport deque
+from libcpp.set cimport set as cset
+
+# This module creates rasters with a memory xy block size of 2**BLOCK_BITS
+cdef int BLOCK_BITS = 8
+
+# Number of raster blocks to hold in memory at once per Managed Raster
+cdef int MANAGED_RASTER_N_BLOCKS = 2**6
+
+# these are the creation options that'll be used for all the rasters
+GTIFF_CREATION_OPTIONS = (
+    'TILED=YES', 'BIGTIFF=YES', 'COMPRESS=LZW',
+    'BLOCKXSIZE=%d' % (1 << BLOCK_BITS),
+    'BLOCKYSIZE=%d' % (1 << BLOCK_BITS))
+
+# if nodata is not defined for a float, it's a difficult choice. this number
+# probably won't collide with anything ever created by humans
+cdef double IMPROBABLE_FLOAT_NOATA = -1.23789789e29
+
+# a pre-computed square root of 2 constant
+cdef double SQRT2 = 1.4142135623730951
+cdef double SQRT2_INV = 1.0 / 1.4142135623730951
+
+# used to loop over neighbors and offset the x/y values as defined below
+#  321
+#  4x0
+#  567
+cdef int* NEIGHBOR_OFFSET_ARRAY = [
+    1, 0,  # 0
+    1, -1,  # 1
+    0, -1,  # 2
+    -1, -1,  # 3
+    -1, 0,  # 4
+    -1, 1,  # 5
+    0, 1,  # 6
+    1, 1  # 7
+    ]
+
+# this is used to calculate the opposite D8 direction interpreting the index
+# as a D8 direction
+cdef int* D8_REVERSE_DIRECTION = [4, 5, 6, 7, 0, 1, 2, 3]
+
+# exposing stl::priority_queue so we can have all 3 template arguments so
+# we can pass a different Compare functor
+cdef extern from "<queue>" namespace "std" nogil:
+    cdef cppclass priority_queue[T, Container, Compare]:
+        priority_queue() except +
+        priority_queue(priority_queue&) except +
+        priority_queue(Container&)
+        bint empty()
+        void pop()
+        void push(T&)
+        size_t size()
+        T& top()
+
+# this is a least recently used cache written in C++ in an external file,
+# exposing here so _ManagedRaster can use it
+cdef extern from "LRUCache.h" nogil:
+    cdef cppclass LRUCache[KEY_T, VAL_T]:
+        LRUCache(int)
+        void put(KEY_T&, VAL_T&, clist[pair[KEY_T,VAL_T]]&)
+        clist[pair[KEY_T,VAL_T]].iterator begin()
+        clist[pair[KEY_T,VAL_T]].iterator end()
+        bint exist(KEY_T &)
+        VAL_T get(KEY_T &)
+
+# this is the class type that'll get stored in the priority queue
+cdef struct PixelType:
+    double value  # pixel value
+    int xi  # pixel x coordinate in the raster
+    int yi  # pixel y coordinate in the raster
+    int priority # for breaking ties if two `value`s are equal.
+
+# this struct is used to record an intermediate flow pixel's last calculated
+# direction and the flow accumulation value so far
+cdef struct FlowPixelType:
+    int xi
+    int yi
+    int flow_dir
+    double flow_accum
+
+# used to record x/y locations as needed
+cdef struct CoordinateType:
+    int xi
+    int yi
+
+# this ctype is used to store the block ID and the block buffer as one object
+# inside Managed Raster
+ctypedef pair[int, double*] BlockBufferPair
+
+# this type is used to create a priority queue on the custom Pixel tpye
+ctypedef priority_queue[
+    PixelType, deque[PixelType], GreaterPixel] PitPriorityQueueType
+
+# this queue is used to record flow directions
+ctypedef queue[int] IntQueueType
+
+# type used to store x/y coordinates and a queue to put them in
+ctypedef queue[CoordinateType] CoordinateQueueType
+
+
+# functor for priority queue of pixels
+cdef cppclass GreaterPixel nogil:
+    bint get "operator()"(PixelType& lhs, PixelType& rhs):
+        # lhs is > than rhs if its value is greater or if it's equal if
+        # the priority is >.
+        if lhs.value > rhs.value:
+            return 1
+        if lhs.value == rhs.value:
+            if lhs.priority > rhs.priority:
+                return 1
+        return 0
+
+
+# a class to allow fast random per-pixel access to a raster for both setting
+# and reading pixels.
+cdef class _ManagedRaster:
+    cdef LRUCache[int, double*]* lru_cache
+    cdef cset[int] dirty_blocks
+    cdef int block_xsize
+    cdef int block_ysize
+    cdef int block_xmod
+    cdef int block_ymod
+    cdef int block_xbits
+    cdef int block_ybits
+    cdef int raster_x_size
+    cdef int raster_y_size
+    cdef int block_nx
+    cdef int block_ny
+    cdef int write_mode
+    cdef char* raster_path
+    cdef int band_id
+    cdef int closed
+
+    def __cinit__(self, char* raster_path, int band_id, write_mode):
+        """Create new instance of Managed Raster.
+
+        Parameters:
+            raster_path (char*): path to raster that has block sizes that are
+                powers of 2. If not, an exception is raised.
+            band_id (int): which band in `raster_path` to index. Uses GDAL
+                notation that starts at 1.
+            write_mode (boolean): if true, this raster is writable and dirty
+                memory blocks will be written back to the raster as blocks
+                are swapped out of the cache or when the object deconstructs.
+
+        Returns:
+            None.
+        """
+        raster_info = pygeoprocessing.get_raster_info(raster_path)
+        self.raster_x_size, self.raster_y_size = raster_info['raster_size']
+        self.block_xsize, self.block_ysize = raster_info['block_size']
+        self.block_xmod = self.block_xsize-1
+        self.block_ymod = self.block_ysize-1
+
+        if (self.block_xsize & (self.block_xsize - 1) != 0) or (
+                self.block_ysize & (self.block_ysize - 1) != 0):
+            # If inputs are not a power of two, this will at least print
+            # an error message. Unfortunately with Cython, the exception will
+            # present itself as a hard seg-fault, but I'm leaving the
+            # ValueError in here at least for readability.
+            err_msg = (
+                "Error: Block size is not a power of two: "
+                "block_xsize: %d, %d, %s" % (
+                    self.block_xsize, self.block_ysize, raster_path))
+            print err_msg
+            raise ValueError(err_msg)
+
+        self.block_xbits = numpy.log2(self.block_xsize)
+        self.block_ybits = numpy.log2(self.block_ysize)
+        self.block_nx = (
+            self.raster_x_size + (self.block_xsize) - 1) / self.block_xsize
+        self.block_ny = (
+            self.raster_y_size + (self.block_ysize) - 1) / self.block_ysize
+
+        self.lru_cache = new LRUCache[int, double*](MANAGED_RASTER_N_BLOCKS)
+        self.raster_path = raster_path
+        self.band_id = band_id
+        self.write_mode = write_mode
+        self.closed = 0
+
+    def __dealloc__(self):
+        """Deallocate _ManagedRaster.
+
+        This operation manually frees memory from the LRUCache and writes any
+        dirty memory blocks back to the raster if `self.write_mode` is True.
+        """
+        self.close()
+
+    def close(self):
+        """Close the _ManagedRaster and free up resources.
+
+            This call writes any dirty blocks to disk, frees up the memory
+            allocated as part of the cache, and frees all GDAL references.
+
+            Any subsequent calls to any other functions in _ManagedRaster will
+            have undefined behavior.
+        """
+        if self.closed:
+            return
+        self.closed = 1
+        cdef int xi_copy, yi_copy
+        cdef numpy.ndarray[double, ndim=2] block_array = numpy.empty(
+            (self.block_ysize, self.block_xsize))
+        cdef double *double_buffer
+        cdef int block_xi
+        cdef int block_yi
+        # initially the win size is the same as the block size unless
+        # we're at the edge of a raster
+        cdef int win_xsize
+        cdef int win_ysize
+
+        # we need the offsets to subtract from global indexes for cached array
+        cdef int xoff
+        cdef int yoff
+
+        cdef clist[BlockBufferPair].iterator it = self.lru_cache.begin()
+        cdef clist[BlockBufferPair].iterator end = self.lru_cache.end()
+        if not self.write_mode:
+            while it != end:
+                # write the changed value back if desired
+                PyMem_Free(deref(it).second)
+                inc(it)
+            return
+
+        raster = gdal.Open(self.raster_path, gdal.GA_Update)
+        raster_band = raster.GetRasterBand(self.band_id)
+
+        # if we get here, we're in write_mode
+        cdef cset[int].iterator dirty_itr
+        while it != end:
+            double_buffer = deref(it).second
+            block_index = deref(it).first
+
+            # write to disk if block is dirty
+            dirty_itr = self.dirty_blocks.find(block_index)
+            if dirty_itr != self.dirty_blocks.end():
+                self.dirty_blocks.erase(dirty_itr)
+                block_xi = block_index % self.block_nx
+                block_yi = block_index / self.block_nx
+
+                # we need the offsets to subtract from global indexes for
+                # cached array
+                xoff = block_xi << self.block_xbits
+                yoff = block_yi << self.block_ybits
+
+                win_xsize = self.block_xsize
+                win_ysize = self.block_ysize
+
+                # clip window sizes if necessary
+                if xoff+win_xsize > self.raster_x_size:
+                    win_xsize = win_xsize - (
+                        xoff+win_xsize - self.raster_x_size)
+                if yoff+win_ysize > self.raster_y_size:
+                    win_ysize = win_ysize - (
+                        yoff+win_ysize - self.raster_y_size)
+
+                for xi_copy in xrange(win_xsize):
+                    for yi_copy in xrange(win_ysize):
+                        block_array[yi_copy, xi_copy] = (
+                            double_buffer[
+                                (yi_copy << self.block_xbits) + xi_copy])
+                raster_band.WriteArray(
+                    block_array[0:win_ysize, 0:win_xsize],
+                    xoff=xoff, yoff=yoff)
+            PyMem_Free(double_buffer)
+            inc(it)
+        raster_band.FlushCache()
+        raster_band = None
+        raster = None
+
+    cdef inline void set(self, int xi, int yi, double value):
+        """Set the pixel at `xi,yi` to `value`."""
+        cdef int block_xi = xi >> self.block_xbits
+        cdef int block_yi = yi >> self.block_ybits
+        # this is the flat index for the block
+        cdef int block_index = block_yi * self.block_nx + block_xi
+        if not self.lru_cache.exist(block_index):
+            self._load_block(block_index)
+        self.lru_cache.get(
+            block_index)[
+                ((yi & (self.block_ymod))<<self.block_xbits) +
+                (xi & (self.block_xmod))] = value
+        if self.write_mode:
+            dirty_itr = self.dirty_blocks.find(block_index)
+            if dirty_itr == self.dirty_blocks.end():
+                self.dirty_blocks.insert(block_index)
+
+    cdef inline double get(self, int xi, int yi):
+        """Return the value of the pixel at `xi,yi`."""
+        cdef int block_xi = xi >> self.block_xbits
+        cdef int block_yi = yi >> self.block_ybits
+        # this is the flat index for the block
+        cdef int block_index = block_yi * self.block_nx + block_xi
+        if not self.lru_cache.exist(block_index):
+            self._load_block(block_index)
+        return self.lru_cache.get(
+            block_index)[
+                ((yi & (self.block_ymod))<<self.block_xbits) +
+                (xi & (self.block_xmod))]
+
+    cdef void _load_block(self, int block_index) except *:
+        cdef int block_xi = block_index % self.block_nx
+        cdef int block_yi = block_index / self.block_nx
+
+        # we need the offsets to subtract from global indexes for cached array
+        cdef int xoff = block_xi << self.block_xbits
+        cdef int yoff = block_yi << self.block_ybits
+
+        cdef int xi_copy, yi_copy
+        cdef numpy.ndarray[double, ndim=2] block_array
+        cdef double *double_buffer
+        cdef clist[BlockBufferPair] removed_value_list
+
+        # determine the block aligned xoffset for read as array
+
+        # initially the win size is the same as the block size unless
+        # we're at the edge of a raster
+        cdef int win_xsize = self.block_xsize
+        cdef int win_ysize = self.block_ysize
+
+        # load a new block
+        if xoff+win_xsize > self.raster_x_size:
+            win_xsize = win_xsize - (xoff+win_xsize - self.raster_x_size)
+        if yoff+win_ysize > self.raster_y_size:
+            win_ysize = win_ysize - (yoff+win_ysize - self.raster_y_size)
+
+        raster = gdal.Open(self.raster_path)
+        raster_band = raster.GetRasterBand(self.band_id)
+        block_array = raster_band.ReadAsArray(
+            xoff=xoff, yoff=yoff, win_xsize=win_xsize,
+            win_ysize=win_ysize).astype(
+            numpy.float64)
+        raster_band = None
+        raster = None
+        double_buffer = <double*>PyMem_Malloc(
+            (sizeof(double) << self.block_xbits) * win_ysize)
+        for xi_copy in xrange(win_xsize):
+            for yi_copy in xrange(win_ysize):
+                double_buffer[(yi_copy<<self.block_xbits)+xi_copy] = (
+                    block_array[yi_copy, xi_copy])
+        self.lru_cache.put(
+            <int>block_index, <double*>double_buffer, removed_value_list)
+
+        if self.write_mode:
+            raster = gdal.Open(self.raster_path, gdal.GA_Update)
+            raster_band = raster.GetRasterBand(self.band_id)
+
+        block_array = numpy.empty(
+            (self.block_ysize, self.block_xsize), dtype=numpy.double)
+        while not removed_value_list.empty():
+            # write the changed value back if desired
+            double_buffer = removed_value_list.front().second
+
+            if self.write_mode:
+                block_index = removed_value_list.front().first
+
+                # write back the block if it's dirty
+                dirty_itr = self.dirty_blocks.find(block_index)
+                if dirty_itr != self.dirty_blocks.end():
+                    self.dirty_blocks.erase(dirty_itr)
+
+                    block_xi = block_index % self.block_nx
+                    block_yi = block_index / self.block_nx
+
+                    xoff = block_xi << self.block_xbits
+                    yoff = block_yi << self.block_ybits
+
+                    win_xsize = self.block_xsize
+                    win_ysize = self.block_ysize
+
+                    if xoff+win_xsize > self.raster_x_size:
+                        win_xsize = win_xsize - (
+                            xoff+win_xsize - self.raster_x_size)
+                    if yoff+win_ysize > self.raster_y_size:
+                        win_ysize = win_ysize - (
+                            yoff+win_ysize - self.raster_y_size)
+
+                    for xi_copy in xrange(win_xsize):
+                        for yi_copy in xrange(win_ysize):
+                            block_array[yi_copy, xi_copy] = double_buffer[
+                                (yi_copy << self.block_xbits) + xi_copy]
+                    raster_band.WriteArray(
+                        block_array[0:win_ysize, 0:win_xsize],
+                        xoff=xoff, yoff=yoff)
+            PyMem_Free(double_buffer)
+            removed_value_list.pop_front()
+
+        if self.write_mode:
+            raster_band = None
+            raster = None
+
+
+def _generate_read_bounds(offset_dict, raster_x_size, raster_y_size):
+    """Helper function to expand GDAL memory block read bound by 1 pixel.
+
+    This function is used in the context of reading a memory block on a GDAL
+    raster plus an additional 1 pixel boundary if it fits into an existing
+    numpy array of size (2+offset_dict['y_size'], 2+offset_dict['x_size']).
+
+    Parameters:
+        offset_dict (dict): dictionary that has values for 'win_xsize',
+            'win_ysize', 'xoff', and 'yoff' to describe the bounding box
+            to read from the raster.
+        raster_x_size, raster_y_size (int): these are the global x/y sizes
+            of the raster that's being read.
+
+    Returns:
+        (xa, xb, ya, yb) (tuple of int): bounds that can be used to slice a
+            numpy array of size
+                (2+offset_dict['y_size'], 2+offset_dict['x_size'])
+        modified_offset_dict (dict): a copy of `offset_dict` with the
+            `win_*size` keys expanded if the modified bounding box will still
+            fit on the array.
+    """
+    xa = 1
+    xb = -1
+    ya = 1
+    yb = -1
+    target_offset_dict = offset_dict.copy()
+    if offset_dict['xoff'] > 0:
+        xa = None
+        target_offset_dict['xoff'] -= 1
+        target_offset_dict['win_xsize'] += 1
+    if offset_dict['yoff'] > 0:
+        ya = None
+        target_offset_dict['yoff'] -= 1
+        target_offset_dict['win_ysize'] += 1
+    if (offset_dict['xoff'] + offset_dict['win_xsize'] < raster_x_size):
+        xb = None
+        target_offset_dict['win_xsize'] += 1
+    if (offset_dict['yoff'] + offset_dict['win_ysize'] < raster_y_size):
+        yb = None
+        target_offset_dict['win_ysize'] += 1
+    return (xa, xb, ya, yb), target_offset_dict
+
+
+def fill_pits(
+        dem_raster_path_band, target_filled_dem_raster_path,
+        working_dir=None):
+    """Fill the pits in a DEM.
+
+        This function defines pits as hydrologically connected regions that do
+        not drain to the edge of the raster or a nodata pixel. After the call
+        pits are filled to the height of the lowest pour point.
+
+    Parameters:
+        dem_raster_path_band (tuple): a path, band number tuple indicating the
+            DEM calculate flow direction.
+        target_filled_dem_raster_path (string): path the pit filled dem,
+            that's created by a call to this function. It is functionally a
+            copy of `dem_raster_path_band[0]` with the pit pixels raised to
+            the pour point. For runtime efficiency, this raster is tiled and
+            its blocksize is set to (1<<BLOCK_BITS, 1<<BLOCK_BITS) even if
+            `dem_raster_path_band[0]` was not tiled or a different block size.
+        working_dir (string): If not None, indicates where temporary files
+            should be created during this run. If this directory doesn't exist
+            it is created by this call. If None, a temporary directory is
+            created by tempdir.mkdtemp which is removed after the function
+            call completes successfully.
+
+    Returns:
+        None.
+    """
+    # These variables are used to iterate over the DEM using `iterblock`
+    # indexes, a numpy.float64 type is used since we need to statically cast
+    # and it's the most complex numerical type and will be compatible without
+    # data loss for any lower type that might be used in
+    # `dem_raster_path_band[0]`.
+    cdef numpy.ndarray[numpy.float64_t, ndim=2] dem_buffer_array
+    cdef int win_ysize, win_xsize, xoff, yoff
+
+    # the _root variables remembers the pixel index where the plateau/pit
+    # region was first detected when iterating over the DEM.
+    cdef int xi_root, yi_root
+
+    # these variables are used as pixel or neighbor indexes. where _q
+    # represents a value out of a queue, and _n is related to a neighbor pixel
+    cdef int i_n, xi, yi, xi_q, yi_q, xi_n, yi_n
+
+    # these are booleans used to remember the condition that caused a loop
+    # to terminate, though downhill and nodata are equivalent for draining,
+    # i keep them separate for cognitive readability.
+    cdef int downhill_neighbor, nodata_neighbor, downhill_drain, nodata_drain
+
+    # `search_queue` is used to grow a flat region searching for a pour point
+    # to determine if region is plateau or, in the absence of a pour point,
+    # a pit.
+    cdef queue[CoordinateType] search_queue
+
+    # `fill_queue` is used after a region is identified as a pit and its pour
+    # height is determined to fill the pit up to the pour height
+    cdef queue[CoordinateType] fill_queue
+
+    # a pixel pointer is used to push to a priority queue. it remembers its
+    # pixel value, x/y index, and an optional priority value to order if
+    # heights are equal.
+    cdef PixelType pixel
+
+    # this priority queue is used to iterate over pit pixels in increasing
+    # height, to search for the lowest pour point.
+    cdef PitPriorityQueueType pit_queue
+
+    # properties of the parallel rasters
+    cdef int raster_x_size, raster_y_size, n_x_blocks
+
+    # variables to remember heights of DEM
+    cdef double center_val, dem_nodata, fill_height
+
+    # used to uniquely identify each flat/pit region encountered in the
+    # algorithm, it's written into the mask rasters to indicate which pixels
+    # have already been processed
+    cdef int feature_id
+
+    # used for time-delayed logging
+    cdef time_t last_log_time
+    last_log_time = ctime(NULL)
+
+    logger = logging.getLogger('pygeoprocessing.routing.fill_pits')
+    logger.addHandler(logging.NullHandler())  # silence logging by default
+
+    # determine dem nodata in the working type, or set an improbable value
+    # if one can't be determined
+    dem_raster_info = pygeoprocessing.get_raster_info(dem_raster_path_band[0])
+    base_nodata = dem_raster_info['nodata'][dem_raster_path_band[1]-1]
+    if base_nodata is not None:
+        # cast to a float64 since that's our operating array type
+        dem_nodata = numpy.float64(base_nodata)
+    else:
+        # pick some very improbable value since it's hard to deal with NaNs
+        dem_nodata = IMPROBABLE_FLOAT_NOATA
+
+    # these are used to determine if a sample is within the raster
+    raster_x_size, raster_y_size = dem_raster_info['raster_size']
+
+    # this is the nodata value for all the flat region and pit masks
+    mask_nodata = 0
+
+    # set up the working dir for the mask rasters
+    try:
+        if working_dir is not None:
+            os.makedirs(working_dir)
+    except OSError:
+        pass
+    working_dir_path = tempfile.mkdtemp(
+        dir=working_dir, prefix='fill_pits_%s_' % time.strftime(
+            '%Y-%m-%d_%H_%M_%S', time.gmtime()))
+
+    # this raster is used to keep track of what pixels have been searched for
+    # a plateau or pit. if a pixel is set, it means it is part of a locally
+    # undrained area
+    flat_region_mask_path = os.path.join(
+        working_dir_path, 'flat_region_mask.tif')
+    n_x_blocks = raster_x_size >> BLOCK_BITS + 1
+
+    pygeoprocessing.new_raster_from_base(
+        dem_raster_path_band[0], flat_region_mask_path, gdal.GDT_Byte,
+        [mask_nodata], fill_value_list=[mask_nodata],
+        gtiff_creation_options=GTIFF_CREATION_OPTIONS)
+    flat_region_mask_managed_raster = _ManagedRaster(
+        flat_region_mask_path, 1, 1)
+
+    # this raster will have the value of 'feature_id' set to it if it has
+    # been searched as part of the search for a pour point for pit number
+    # `feature_id`
+    pit_mask_path = os.path.join(working_dir_path, 'pit_mask.tif')
+    pygeoprocessing.new_raster_from_base(
+        dem_raster_path_band[0], pit_mask_path, gdal.GDT_Int32,
+        [mask_nodata], fill_value_list=[mask_nodata],
+        gtiff_creation_options=GTIFF_CREATION_OPTIONS)
+    pit_mask_managed_raster = _ManagedRaster(
+        pit_mask_path, 1, 1)
+
+    # copy the base DEM to the target and set up for writing
+    gdal_driver = gdal.GetDriverByName('GTiff')
+    base_dem_raster = gdal.Open(dem_raster_path_band[0])
+    gdal_driver.CreateCopy(
+        target_filled_dem_raster_path, base_dem_raster,
+        options=GTIFF_CREATION_OPTIONS)
+    target_dem_raster = gdal.OpenEx(
+        target_filled_dem_raster_path, gdal.OF_RASTER)
+    target_dem_band = target_dem_raster.GetRasterBand(dem_raster_path_band[1])
+    filled_dem_managed_raster = _ManagedRaster(
+        target_filled_dem_raster_path, dem_raster_path_band[1], 1)
+
+    # feature_id will start at 1 since the mask nodata is 0.
+    feature_id = 0
+
+    # this outer loop searches for a pixel that is locally undrained
+    for offset_dict in pygeoprocessing.iterblocks(
+            dem_raster_path_band[0], offset_only=True, largest_block=0):
+        win_xsize = offset_dict['win_xsize']
+        win_ysize = offset_dict['win_ysize']
+        xoff = offset_dict['xoff']
+        yoff = offset_dict['yoff']
+
+        if ctime(NULL) - last_log_time > 5.0:
+            last_log_time = ctime(NULL)
+            current_pixel = xoff + yoff * raster_x_size
+            logger.info('%.2f%% complete', 100.0 * current_pixel / <float>(
+                raster_x_size * raster_y_size))
+
+        # make a buffer big enough to capture block and boundaries around it
+        dem_buffer_array = numpy.empty(
+            (offset_dict['win_ysize']+2, offset_dict['win_xsize']+2),
+            dtype=numpy.float64)
+        dem_buffer_array[:] = dem_nodata
+
+        # attempt to expand read block by a pixel boundary
+        (xa, xb, ya, yb), modified_offset_dict = _generate_read_bounds(
+            offset_dict, raster_x_size, raster_y_size)
+        dem_buffer_array[ya:yb,xa:xb] = target_dem_band.ReadAsArray(
+                **modified_offset_dict).astype(numpy.float64)
+
+        # search block for locally undrained pixels
+        for yi in xrange(1, win_ysize+1):
+            for xi in xrange(1, win_xsize+1):
+                center_val = dem_buffer_array[yi, xi]
+                if center_val == dem_nodata:
+                    continue
+
+                # this value is set in case it turns out to be the root of a
+                # pit, we'll start the fill from this pixel in the last phase
+                # of the algorithm
+                xi_root = xi-1+xoff
+                yi_root = yi-1+yoff
+
+                if flat_region_mask_managed_raster.get(
+                        xi_root, yi_root) != mask_nodata:
+                    # already been searched
+                    continue
+
+                # search neighbors for downhill or nodata
+                downhill_neighbor = 0
+                nodata_neighbor = 0
+
+                for i_n in xrange(8):
+                    xi_n = xi_root+NEIGHBOR_OFFSET_ARRAY[2*i_n]
+                    yi_n = yi_root+NEIGHBOR_OFFSET_ARRAY[2*i_n+1]
+                    if (xi_n < 0 or xi_n >= raster_x_size or
+                            yi_n < 0 or yi_n >= raster_y_size):
+                        # it'll drain off the edge of the raster
+                        nodata_neighbor = 1
+                        break
+                    n_height = filled_dem_managed_raster.get(xi_n, yi_n)
+                    if n_height == dem_nodata:
+                        # it'll drain to nodata
+                        nodata_neighbor = 1
+                        break
+                    if n_height < center_val:
+                        # it'll drain downhill
+                        downhill_neighbor = 1
+                        break
+
+                if downhill_neighbor or nodata_neighbor:
+                    # it drains, so skip
+                    continue
+
+                # otherwise, this pixel doesn't drain locally, search to see
+                # if it's a pit or plateau
+                search_queue.push(CoordinateType(xi_root, yi_root))
+                flat_region_mask_managed_raster.set(xi_root, yi_root, 1)
+                downhill_drain = 0
+                nodata_drain = 0
+
+                # this loop does a BFS starting at this pixel to all pixels
+                # of the same height. the _drain variables are used to
+                # remember if a drain was encountered. it is preferable to
+                # search the whole region even if a drain is encountered, so
+                # it can be entirely marked as processed and not re-accessed
+                # on later iterations
+                while not search_queue.empty():
+                    xi_q = search_queue.front().xi
+                    yi_q = search_queue.front().yi
+                    search_queue.pop()
+
+                    for i_n in xrange(8):
+                        xi_n = xi_q+NEIGHBOR_OFFSET_ARRAY[2*i_n]
+                        yi_n = yi_q+NEIGHBOR_OFFSET_ARRAY[2*i_n+1]
+                        if (xi_n < 0 or xi_n >= raster_x_size or
+                                yi_n < 0 or yi_n >= raster_y_size):
+                            nodata_drain = 1
+                            continue
+                        n_height = filled_dem_managed_raster.get(
+                            xi_n, yi_n)
+                        if n_height == dem_nodata:
+                            nodata_drain = 1
+                            continue
+                        if n_height < center_val:
+                            downhill_drain = 1
+                            continue
+                        if n_height == center_val and (
+                                flat_region_mask_managed_raster.get(
+                                    xi_n, yi_n) == mask_nodata):
+                            # only grow if it's at the same level and not
+                            # previously visited
+                            search_queue.push(
+                                CoordinateType(xi_n, yi_n))
+                            flat_region_mask_managed_raster.set(
+                                xi_n, yi_n, 1)
+
+                if not downhill_drain and not nodata_drain:
+                    # entire region was searched with no drain, do a fill
+                    pixel = PixelType(
+                        center_val, xi_root, yi_root, (
+                            n_x_blocks * (yi_root >> BLOCK_BITS) +
+                            xi_root >> BLOCK_BITS))
+                    feature_id += 1
+                    pit_mask_managed_raster.set(
+                        xi_root, yi_root, feature_id)
+                    pit_queue.push(pixel)
+
+                # this loop visits pixels in increasing height order, so the
+                # first non-processed pixel that's < pixel.height or nodata
+                # will be the lowest pour point
+                pour_point = 0
+                fill_height = dem_nodata
+                while not pit_queue.empty():
+                    pixel = pit_queue.top()
+                    pit_queue.pop()
+                    xi_q = pixel.xi
+                    yi_q = pixel.yi
+                    # this is the potential fill height if pixel is pour point
+                    fill_height = pixel.value
+
+                    for i_n in xrange(8):
+                        xi_n = xi_q+NEIGHBOR_OFFSET_ARRAY[2*i_n]
+                        yi_n = yi_q+NEIGHBOR_OFFSET_ARRAY[2*i_n+1]
+                        if (xi_n < 0 or xi_n >= raster_x_size or
+                                yi_n < 0 or yi_n >= raster_y_size):
+                            # drain off the edge of the raster
+                            pour_point = 1
+                            break
+
+                        if pit_mask_managed_raster.get(
+                                xi_n, yi_n) == feature_id:
+                            # this cell has already been processed
+                            continue
+
+                        # mark as visited in the search for pour point
+                        pit_mask_managed_raster.set(
+                            xi_n, yi_n, feature_id)
+
+                        n_height = filled_dem_managed_raster.get(xi_n, yi_n)
+                        if n_height == dem_nodata or n_height < fill_height:
+                            # we encounter a neighbor not processed that is
+                            # lower than the current pixel or nodata
+                            pour_point = 1
+                            break
+
+                        # push onto queue, set the priority to be the block
+                        # index
+                        pixel = PixelType(
+                            n_height, xi_n, yi_n, (
+                                n_x_blocks * (yi_n >> BLOCK_BITS) +
+                                xi_n >> BLOCK_BITS))
+                        pit_queue.push(pixel)
+
+                    if pour_point:
+                        # found a pour point, clear the queue
+                        pit_queue = PitPriorityQueueType()
+
+                        # start from original pit seed rather than pour point
+                        # this way we can stop filling when we reach a height
+                        # equal to fill_height instead of potentially
+                        # traversing a plateau area and needing to
+                        # differentiate the pixels on the inside of the pit
+                        # and the outside.
+                        fill_queue.push(CoordinateType(xi_root, yi_root))
+                        filled_dem_managed_raster.set(
+                            xi_root, yi_root, fill_height)
+
+                # this loop does a BFS to set all DEM pixels to `fill_height`
+                while not fill_queue.empty():
+                    xi_q = fill_queue.front().xi
+                    yi_q = fill_queue.front().yi
+                    fill_queue.pop()
+
+                    for i_n in xrange(8):
+                        xi_n = xi_q+NEIGHBOR_OFFSET_ARRAY[2*i_n]
+                        yi_n = yi_q+NEIGHBOR_OFFSET_ARRAY[2*i_n+1]
+                        if (xi_n < 0 or xi_n >= raster_x_size or
+                                yi_n < 0 or yi_n >= raster_y_size):
+                            continue
+
+                        if filled_dem_managed_raster.get(
+                                xi_n, yi_n) < fill_height:
+                            filled_dem_managed_raster.set(
+                                xi_n, yi_n, fill_height)
+                            fill_queue.push(CoordinateType(xi_n, yi_n))
+
+    pit_mask_managed_raster.close()
+    flat_region_mask_managed_raster.close()
+    shutil.rmtree(working_dir_path)
+    logger.info('%.2f%% complete', 100.0)
+
+
+def flow_dir_d8(
+        dem_raster_path_band, target_flow_dir_path,
+        working_dir=None):
+    """D8 flow direction.
+
+    Parameters:
+        dem_raster_path_band (tuple): a path, band number tuple indicating the
+            DEM calculate flow direction. This DEM must not have hydrological
+            pits or else the target flow direction is undefined.
+        target_flow_dir_path (string): path to a byte raster created by this
+            call of same dimensions as `dem_raster_path_band` that has a value
+            indicating the direction of downhill flow. Values are defined as
+            pointing to one of the eight neighbors with the following
+            convention:
+
+                321
+                4x0
+                567
+
+        working_dir (string): If not None, indicates where temporary files
+            should be created during this run. If this directory doesn't exist
+            it is created by this call.
+
+    Returns:
+        None.
+    """
+    # These variables are used to iterate over the DEM using `iterblock`
+    # indexes, a numpy.float64 type is used since we need to statically cast
+    # and it's the most complex numerical type and will be compatible without
+    # data loss for any lower type that might be used in
+    # `dem_raster_path_band[0]`.
+    cdef numpy.ndarray[numpy.float64_t, ndim=2] dem_buffer_array
+    cdef int win_ysize, win_xsize, xoff, yoff
+
+    # the _root variables remembers the pixel index where the plateau/pit
+    # region was first detected when iterating over the DEM.
+    cdef int xi_root, yi_root
+
+    # these variables are used as pixel or neighbor indexes. where _q
+    # represents a value out of a queue, and _n is related to a neighbor pixel
+    cdef int i_n, xi, yi, xi_q, yi_q, xi_n, yi_n
+
+    # these are used to recall the local and neighbor heights of pixels
+    cdef double root_height, n_height, dem_nodata
+
+    # these are used to track the distance to the drain when we encounter a
+    # plateau to route to the shortest path to the drain
+    cdef double drain_distance, n_drain_distance
+
+    # this remembers is flow was diagonal in case there is a straight
+    # flow that could trump it
+    cdef int diagonal_nodata
+
+    # `search_queue` is used to grow a flat region searching for a drain
+    # of a plateau
+    cdef queue[CoordinateType] search_queue
+
+    # `drain_queue` is used after a plateau drain is defined and iterates
+    # until the entire plateau is drained, `nodata_drain_queue` are for
+    # the case where the plateau is only drained by nodata pixels
+    cdef CoordinateQueueType drain_queue, nodata_drain_queue
+
+    # this queue is used to remember the flow directions of nodata pixels in
+    # a plateau in case no other valid drain was found
+    cdef queue[int] nodata_flow_dir_queue
+
+    # properties of the parallel rasters
+    cdef int raster_x_size, raster_y_size
+
+    # used for time-delayed logging
+    cdef time_t last_log_time
+    last_log_time = ctime(NULL)
+
+    logger = logging.getLogger('pygeoprocessing.routing.flow_dir_d8')
+    logger.addHandler(logging.NullHandler())  # silence logging by default
+
+    # determine dem nodata in the working type, or set an improbable value
+    # if one can't be determined
+    dem_raster_info = pygeoprocessing.get_raster_info(dem_raster_path_band[0])
+    base_nodata = dem_raster_info['nodata'][dem_raster_path_band[1]-1]
+    if base_nodata is not None:
+        # cast to a float64 since that's our operating array type
+        dem_nodata = numpy.float64(base_nodata)
+    else:
+        # pick some very improbable value since it's hard to deal with NaNs
+        dem_nodata = IMPROBABLE_FLOAT_NOATA
+
+    # these are used to determine if a sample is within the raster
+    raster_x_size, raster_y_size = dem_raster_info['raster_size']
+
+    # this is the nodata value for all the flat region and pit masks
+    mask_nodata = 0
+
+    # set up the working dir for the mask rasters
+    try:
+        if working_dir is not None:
+            os.makedirs(working_dir)
+    except OSError:
+        pass
+    working_dir_path = tempfile.mkdtemp(
+        dir=working_dir, prefix='flow_dir_d8_%s_' % time.strftime(
+            '%Y-%m-%d_%H_%M_%S', time.gmtime()))
+
+    # this raster is used to keep track of what pixels have been searched for
+    # a plateau. if a pixel is set, it means it is part of a locally
+    # undrained area
+    flat_region_mask_path = os.path.join(
+        working_dir_path, 'flat_region_mask.tif')
+    pygeoprocessing.new_raster_from_base(
+        dem_raster_path_band[0], flat_region_mask_path, gdal.GDT_Byte,
+        [mask_nodata], fill_value_list=[mask_nodata],
+        gtiff_creation_options=GTIFF_CREATION_OPTIONS)
+    flat_region_mask_managed_raster = _ManagedRaster(
+        flat_region_mask_path, 1, 1)
+
+    flow_nodata = 128
+    pygeoprocessing.new_raster_from_base(
+        dem_raster_path_band[0], target_flow_dir_path, gdal.GDT_Byte,
+        [flow_nodata], fill_value_list=[flow_nodata],
+        gtiff_creation_options=GTIFF_CREATION_OPTIONS)
+    flow_dir_managed_raster = _ManagedRaster(target_flow_dir_path, 1, 1)
+
+    # this creates a raster that's used for a dynamic programming solution to
+    # shortest path to the drain for plateaus. the raster is filled with
+    # raster_x_size * raster_y_size as a distance that's greater than the
+    # longest plateau drain distance possible for this raster.
+    plateau_distance_path = os.path.join(
+        working_dir_path, 'plateau_distance.tif')
+    pygeoprocessing.new_raster_from_base(
+        dem_raster_path_band[0], plateau_distance_path, gdal.GDT_Float64,
+        [-1], fill_value_list=[raster_x_size * raster_y_size],
+        gtiff_creation_options=GTIFF_CREATION_OPTIONS)
+    plateau_distance_managed_raster = _ManagedRaster(
+        plateau_distance_path, 1, 1)
+
+    # this raster is for random access of the DEM
+    dem_managed_raster = _ManagedRaster(
+        dem_raster_path_band[0], dem_raster_path_band[1], 0)
+
+    # and this raster is for efficient block-by-block reading of the dem
+    dem_raster = gdal.Open(dem_raster_path_band[0])
+    dem_band = dem_raster.GetRasterBand(1)
+
+    # this outer loop searches for a pixel that is locally undrained
+    for offset_dict in pygeoprocessing.iterblocks(
+            dem_raster_path_band[0], offset_only=True, largest_block=0):
+        win_xsize = offset_dict['win_xsize']
+        win_ysize = offset_dict['win_ysize']
+        xoff = offset_dict['xoff']
+        yoff = offset_dict['yoff']
+
+        if ctime(NULL) - last_log_time > 5.0:
+            last_log_time = ctime(NULL)
+            current_pixel = xoff + yoff * raster_x_size
+            logger.info('%.2f%% complete', 100.0 * current_pixel / <float>(
+                raster_x_size * raster_y_size))
+
+        # make a buffer big enough to capture block and boundaries around it
+        dem_buffer_array = numpy.empty(
+            (offset_dict['win_ysize']+2, offset_dict['win_xsize']+2),
+            dtype=numpy.float64)
+        dem_buffer_array[:] = dem_nodata
+
+        # attempt to expand read block by a pixel boundary
+        (xa, xb, ya, yb), modified_offset_dict = _generate_read_bounds(
+            offset_dict, raster_x_size, raster_y_size)
+        dem_buffer_array[xa:xb, ya:yb] = dem_band.ReadAsArray(
+                **modified_offset_dict).astype(numpy.float64)
+
+        # ensure these are set for the complier
+        xi_n = -1
+        yi_n = -1
+
+        # search block for to set flow direction
+        for yi in xrange(1, win_ysize+1):
+            for xi in xrange(1, win_xsize+1):
+                root_height = dem_buffer_array[yi, xi]
+                if root_height == dem_nodata:
+                    continue
+
+                # this value is set in case it turns out to be the root of a
+                # pit, we'll start the fill from this pixel in the last phase
+                # of the algorithm
+                xi_root = xi-1+xoff
+                yi_root = yi-1+yoff
+
+                if flow_dir_managed_raster.get(
+                        xi_root, yi_root) != flow_nodata:
+                    # already been defined
+                    continue
+
+                # initialize variables to indicate the largest slope_dir is
+                # undefined, the largest slope seen so far is flat, and the
+                # largest nodata is at least a diagonal away
+                largest_slope_dir = -1
+                largest_slope = 0.0
+
+                for i_n in xrange(8):
+                    xi_n = xi+NEIGHBOR_OFFSET_ARRAY[2*i_n]
+                    yi_n = yi+NEIGHBOR_OFFSET_ARRAY[2*i_n+1]
+                    n_height = dem_buffer_array[yi_n, xi_n]
+                    if n_height == dem_nodata:
+                        continue
+                    n_slope = root_height - n_height
+                    if i_n & 1:
+                        # if diagonal, adjust the slope
+                        n_slope *= SQRT2_INV
+                    if n_slope > largest_slope:
+                        largest_slope_dir = i_n
+                        largest_slope = n_slope
+
+                if largest_slope_dir >= 0:
+                    # define flow dir and move on
+                    flow_dir_managed_raster.set(
+                        xi_root, yi_root, largest_slope_dir)
+                    continue
+
+                # otherwise, this pixel doesn't drain locally, so it must
+                # be a plateau, search for the drains of the plateau
+                search_queue.push(CoordinateType(xi_root, yi_root))
+                flat_region_mask_managed_raster.set(xi_root, yi_root, 1)
+
+                # this loop does a BFS starting at this pixel to all pixels
+                # of the same height. if a drain is encountered, it is pushed
+                # on a queue for later processing.
+
+                while not search_queue.empty():
+                    xi_q = search_queue.front().xi
+                    yi_q = search_queue.front().yi
+                    search_queue.pop()
+
+                    largest_slope_dir = -1
+                    largest_slope = 0.0
+                    diagonal_nodata = 1
+                    for i_n in xrange(8):
+                        xi_n = xi_q+NEIGHBOR_OFFSET_ARRAY[2*i_n]
+                        yi_n = yi_q+NEIGHBOR_OFFSET_ARRAY[2*i_n+1]
+
+                        if (xi_n < 0 or xi_n >= raster_x_size or
+                                yi_n < 0 or yi_n >= raster_y_size):
+                            n_height = dem_nodata
+                        else:
+                            n_height = dem_managed_raster.get(xi_n, yi_n)
+                        if n_height == dem_nodata:
+                            if diagonal_nodata and largest_slope == 0.0:
+                                largest_slope_dir = i_n
+                                diagonal_nodata = i_n & 1
+                            continue
+                        n_slope = root_height - n_height
+                        if n_slope < 0:
+                            continue
+                        if n_slope == 0.0:
+                            if flat_region_mask_managed_raster.get(
+                                    xi_n, yi_n) == mask_nodata:
+                                # only grow if it's at the same level and not
+                                # previously visited
+                                search_queue.push(CoordinateType(xi_n, yi_n))
+                                flat_region_mask_managed_raster.set(
+                                    xi_n, yi_n, 1)
+                            continue
+                        if i_n & 1:
+                            n_slope *= SQRT2_INV
+                        if n_slope > largest_slope:
+                            largest_slope = n_slope
+                            largest_slope_dir = i_n
+
+                    if largest_slope_dir >= 0:
+                        if largest_slope > 0.0:
+                            # regular downhill pixel
+                            flow_dir_managed_raster.set(
+                                xi_q, yi_q, largest_slope_dir)
+                            plateau_distance_managed_raster.set(
+                                xi_q, yi_q, 0.0)
+                            drain_queue.push(CoordinateType(xi_q, yi_q))
+                        else:
+                            # must be a nodata drain, save on queue for later
+                            nodata_drain_queue.push(
+                                CoordinateType(xi_q, yi_q))
+                            nodata_flow_dir_queue.push(largest_slope_dir)
+
+                # if there's no downhill drains, try the nodata drains
+                if drain_queue.empty():
+                    # push the nodata drain queue over to the drain queue
+                    # and set all the flow directions on the nodata drain
+                    # pixels
+                    while not nodata_drain_queue.empty():
+                        xi_q = nodata_drain_queue.front().xi
+                        yi_q = nodata_drain_queue.front().yi
+                        flow_dir_managed_raster.set(
+                            xi_q, yi_q, nodata_flow_dir_queue.front())
+                        plateau_distance_managed_raster.set(xi_q, yi_q, 0.0)
+                        drain_queue.push(nodata_drain_queue.front())
+                        nodata_flow_dir_queue.pop()
+                        nodata_drain_queue.pop()
+                else:
+                    # clear the nodata drain queues
+                    nodata_flow_dir_queue = IntQueueType()
+                    nodata_drain_queue = CoordinateQueueType()
+
+                # this loop does a BFS from the plateau drain to any other
+                # neighboring undefined pixels
+                while not drain_queue.empty():
+                    xi_q = drain_queue.front().xi
+                    yi_q = drain_queue.front().yi
+                    drain_queue.pop()
+
+                    drain_distance = plateau_distance_managed_raster.get(
+                        xi_q, yi_q)
+
+                    for i_n in xrange(8):
+                        xi_n = xi_q+NEIGHBOR_OFFSET_ARRAY[2*i_n]
+                        yi_n = yi_q+NEIGHBOR_OFFSET_ARRAY[2*i_n+1]
+                        if (xi_n < 0 or xi_n >= raster_x_size or
+                                yi_n < 0 or yi_n >= raster_y_size):
+                            continue
+
+                        n_drain_distance = drain_distance + (
+                            SQRT2 if i_n&1 else 1.0)
+
+                        if dem_managed_raster.get(
+                                xi_n, yi_n) == root_height and (
+                                plateau_distance_managed_raster.get(
+                                    xi_n, yi_n) > n_drain_distance):
+                            # neighbor is at same level and has longer drain
+                            # flow path than current
+                            flow_dir_managed_raster.set(
+                                xi_n, yi_n, D8_REVERSE_DIRECTION[i_n])
+                            plateau_distance_managed_raster.set(
+                                xi_n, yi_n, n_drain_distance)
+                            drain_queue.push(CoordinateType(xi_n, yi_n))
+
+    flow_dir_managed_raster.close()
+    flat_region_mask_managed_raster.close()
+    dem_managed_raster.close()
+    plateau_distance_managed_raster.close()
+    shutil.rmtree(working_dir_path)
+    logger.info('%.2f%% complete', 100.0)
+
+
+def flow_accumulation_d8(
+        flow_dir_raster_path_band, target_flow_accum_raster_path):
+    """D8 flow accumulation.
+
+    Parameters:
+        flow_dir_raster_path_band (tuple): a path, band number tuple
+            for a flow accumulation raster whose pixels indicate the flow
+            out of a pixel in one of 8 directions in the following
+            configuration:
+                321
+                4x0
+                567
+        target_flow_accum_raster_path (string): path to flow
+            accumulation raster created by this call. After this call, the
+            value of each pixel will be 1 plus the number of upstream pixels
+            that drain to that pixel.
+
+    Returns:
+        None.
+    """
+    # These variables are used to iterate over the DEM using `iterblock`
+    # indexes, a numpy.float64 type is used since we need to statically cast
+    # and it's the most complex numerical type and will be compatible without
+    # data loss for any lower type that might be used in
+    # `dem_raster_path_band[0]`.
+    cdef numpy.ndarray[numpy.uint8_t, ndim=2] flow_dir_buffer_array
+    cdef int win_ysize, win_xsize, xoff, yoff
+
+    # the _root variables remembers the pixel index where the plateau/pit
+    # region was first detected when iterating over the DEM.
+    cdef int xi_root, yi_root
+
+    # these variables are used as pixel or neighbor indexes.
+    # _n is related to a neighbor pixel
+    cdef int i_n, xi, yi, xi_n, yi_n
+
+    # used to hold flow direction values
+    cdef int flow_dir, upstream_flow_dir, flow_dir_nodata
+
+    # used as a holder variable to account for upstream flow
+    cdef int upstream_flow_accum
+
+    # `search_stack` is used to walk upstream to calculate flow accumulation
+    # values
+    cdef stack[FlowPixelType] search_stack
+    cdef FlowPixelType flow_pixel
+
+    # properties of the parallel rasters
+    cdef int raster_x_size, raster_y_size
+
+    # used for time-delayed logging
+    cdef time_t last_log_time
+    last_log_time = ctime(NULL)
+
+    logger = logging.getLogger('pygeoprocessing.routing.flow_accumulation_d8')
+    logger.addHandler(logging.NullHandler())  # silence logging by default
+    flow_accum_nodata = -1
+    pygeoprocessing.new_raster_from_base(
+        flow_dir_raster_path_band[0], target_flow_accum_raster_path,
+        gdal.GDT_Int32, [flow_accum_nodata],
+        fill_value_list=[flow_accum_nodata],
+        gtiff_creation_options=GTIFF_CREATION_OPTIONS)
+    flow_accum_managed_raster = _ManagedRaster(
+        target_flow_accum_raster_path, 1, 1)
+
+    flow_dir_managed_raster = _ManagedRaster(
+        flow_dir_raster_path_band[0], flow_dir_raster_path_band[1], 0)
+    flow_dir_raster = gdal.Open(flow_dir_raster_path_band[0], gdal.OF_RASTER)
+    flow_dir_band = flow_dir_raster.GetRasterBand(
+        flow_dir_raster_path_band[1])
+
+    flow_dir_raster_info = pygeoprocessing.get_raster_info(
+        flow_dir_raster_path_band[0])
+    raster_x_size, raster_y_size = flow_dir_raster_info['raster_size']
+
+    tmp_flow_dir_nodata = flow_dir_raster_info['nodata'][
+        flow_dir_raster_path_band[1]-1]
+    if tmp_flow_dir_nodata is None:
+        flow_dir_nodata = 128
+    else:
+        flow_dir_nodata = tmp_flow_dir_nodata
+
+    # this outer loop searches for a pixel that is locally undrained
+    for offset_dict in pygeoprocessing.iterblocks(
+            flow_dir_raster_path_band[0], offset_only=True, largest_block=0):
+        win_xsize = offset_dict['win_xsize']
+        win_ysize = offset_dict['win_ysize']
+        xoff = offset_dict['xoff']
+        yoff = offset_dict['yoff']
+
+        if ctime(NULL) - last_log_time > 5.0:
+            last_log_time = ctime(NULL)
+            current_pixel = xoff + yoff * raster_x_size
+            logger.info('%.2f%% complete', 100.0 * current_pixel / <float>(
+                raster_x_size * raster_y_size))
+
+        # make a buffer big enough to capture block and boundaries around it
+        flow_dir_buffer_array = numpy.empty(
+            (offset_dict['win_ysize']+2, offset_dict['win_xsize']+2),
+            dtype=numpy.uint8)
+        flow_dir_buffer_array[:] = flow_dir_nodata
+
+        # attempt to expand read block by a pixel boundary
+        (xa, xb, ya, yb), modified_offset_dict = _generate_read_bounds(
+            offset_dict, raster_x_size, raster_y_size)
+        flow_dir_buffer_array[ya:yb, xa:xb] = flow_dir_band.ReadAsArray(
+                **modified_offset_dict).astype(numpy.uint8)
+
+        # ensure these are set for the complier
+        xi_n = -1
+        yi_n = -1
+
+        # search block for to set flow direction
+        for yi in xrange(1, win_ysize+1):
+            for xi in xrange(1, win_xsize+1):
+                flow_dir = flow_dir_buffer_array[yi, xi]
+                if flow_dir == flow_dir_nodata:
+                    continue
+
+                xi_n = xi+NEIGHBOR_OFFSET_ARRAY[2*flow_dir]
+                yi_n = yi+NEIGHBOR_OFFSET_ARRAY[2*flow_dir+1]
+
+                if flow_dir_buffer_array[yi_n, xi_n] == flow_dir_nodata:
+                    xi_root = xi-1+xoff
+                    yi_root = yi-1+yoff
+
+                    search_stack.push(
+                        FlowPixelType(xi_root, yi_root, 0, 1))
+
+                while not search_stack.empty():
+                    flow_pixel = search_stack.top()
+                    search_stack.pop()
+
+                    preempted = 0
+                    for i_n in xrange(flow_pixel.flow_dir, 8):
+                        xi_n = flow_pixel.xi+NEIGHBOR_OFFSET_ARRAY[2*i_n]
+                        yi_n = flow_pixel.yi+NEIGHBOR_OFFSET_ARRAY[2*i_n+1]
+                        if (xi_n < 0 or xi_n >= raster_x_size or
+                                yi_n < 0 or yi_n >= raster_y_size):
+                            # no upstream here
+                            continue
+                        upstream_flow_dir = <int>flow_dir_managed_raster.get(
+                            xi_n, yi_n)
+                        if upstream_flow_dir == flow_dir_nodata or (
+                                upstream_flow_dir !=
+                                D8_REVERSE_DIRECTION[i_n]):
+                            # no upstream here
+                            continue
+                        upstream_flow_accum = (
+                            <int>flow_accum_managed_raster.get(xi_n, yi_n))
+                        if upstream_flow_accum == flow_accum_nodata:
+                            # process upstream before this one
+                            flow_pixel.flow_dir = i_n
+                            search_stack.push(flow_pixel)
+                            search_stack.push(FlowPixelType(xi_n, yi_n, 0, 1))
+                            preempted = 1
+                            break
+                        flow_pixel.flow_accum += upstream_flow_accum
+                    if not preempted:
+                        flow_accum_managed_raster.set(
+                            flow_pixel.xi, flow_pixel.yi,
+                            flow_pixel.flow_accum)
+    logger.info('%.2f%% complete', 100.0)
+
+
+def flow_dir_mfd(
+        dem_raster_path_band, target_flow_dir_path, working_dir=None):
+    """Multiple flow direction.
+
+    Parameters:
+        dem_raster_path_band (tuple): a path, band number tuple indicating the
+            DEM calculate flow direction. This DEM must not have hydrological
+            pits or else the target flow direction is undefined.
+        target_flow_dir_path (string): TODO: define raster
+
+        working_dir (string): If not None, indicates where temporary files
+            should be created during this run. If this directory doesn't exist
+            it is created by this call.
+
+    Returns:
+        None.
+    """
+    # These variables are used to iterate over the DEM using `iterblock`
+    # indexes, a numpy.float64 type is used since we need to statically cast
+    # and it's the most complex numerical type and will be compatible without
+    # data loss for any lower type that might be used in
+    # `dem_raster_path_band[0]`.
+    cdef numpy.ndarray[numpy.float64_t, ndim=2] dem_buffer_array
+    cdef int win_ysize, win_xsize, xoff, yoff
+
+    # the _root variables remembers the pixel index where the plateau/pit
+    # region was first detected when iterating over the DEM.
+    cdef int xi_root, yi_root
+
+    # these variables are used as pixel or neighbor indexes. where _q
+    # represents a value out of a queue, and _n is related to a neighbor pixel
+    cdef int i_n, xi, yi, xi_q, yi_q, xi_n, yi_n
+
+    # these are used to recall the local and neighbor heights of pixels
+    cdef double root_height, n_height, dem_nodata
+
+    # these are used to track the distance to the drain when we encounter a
+    # plateau to route to the shortest path to the drain
+    cdef double drain_distance, n_drain_distance
+
+    # this remembers is flow was diagonal in case there is a straight
+    # flow that could trump it
+    #TODO: cdef int diagonal_nodata
+
+    # `search_queue` is used to grow a flat region searching for a drain
+    # of a plateau
+    cdef queue[CoordinateType] search_queue
+
+    # downhill_slopes array will keep track of the floating point value of
+    # the downhill slopes in a pixel
+    cdef double downhill_slopes[8]
+    cdef double nodata_downhill_slopes[8]
+
+    # a pointer reference to whatever kind of slope we're considering
+    cdef double *working_downhill_slopes
+
+    # as the neighbor slopes are calculated, this variable gathers them
+    # together to calculate the final contribution of neighbor slopes to
+    # fraction of flow
+    cdef double sum_of_slope_powers, sum_of_nodata_slope_powers
+
+    # this variable will be used to pack the neighbor slopes into a single
+    # value to write to the raster or read from neighbors
+    cdef int compressed_integer_slopes, neighbor_flow_dir
+
+    # `drain_queue` is used after a plateau drain is defined and iterates
+    # until the entire plateau is drained, `nodata_drain_queue` are for
+    # the case where the plateau is only drained by nodata pixels
+    cdef CoordinateQueueType drain_queue, nodata_drain_queue
+    cdef CoordinateQueueType direction_drain_queue
+
+    # this queue is used to remember the flow directions of nodata pixels in
+    # a plateau in case no other valid drain was found
+    cdef queue[int] nodata_flow_dir_queue
+
+    # properties of the parallel rasters
+    cdef int raster_x_size, raster_y_size
+
+    # used for time-delayed logging
+    cdef time_t last_log_time
+    last_log_time = ctime(NULL)
+
+    logger = logging.getLogger(
+        'pygeoprocessing.routing.flow_dir_mfd')
+    logger.addHandler(logging.NullHandler())  # silence logging by default
+
+    # determine dem nodata in the working type, or set an improbable value
+    # if one can't be determined
+    dem_raster_info = pygeoprocessing.get_raster_info(dem_raster_path_band[0])
+    base_nodata = dem_raster_info['nodata'][dem_raster_path_band[1]-1]
+    if base_nodata is not None:
+        # cast to a float64 since that's our operating array type
+        dem_nodata = numpy.float64(base_nodata)
+    else:
+        # pick some very improbable value since it's hard to deal with NaNs
+        dem_nodata = IMPROBABLE_FLOAT_NOATA
+
+    # these are used to determine if a sample is within the raster
+    raster_x_size, raster_y_size = dem_raster_info['raster_size']
+
+    # this is the nodata value for all the flat region and pit masks
+    mask_nodata = 0
+
+    # set up the working dir for the mask rasters
+    try:
+        if working_dir is not None:
+            os.makedirs(working_dir)
+    except OSError:
+        pass
+    working_dir_path = tempfile.mkdtemp(
+        dir=working_dir,
+        prefix='flow_dir_multiple_flow_dir_%s_' % time.strftime(
+            '%Y-%m-%d_%H_%M_%S', time.gmtime()))
+
+    # this raster is used to keep track of what pixels have been searched for
+    # a plateau. if a pixel is set, it means it is part of a locally
+    # undrained area
+    flat_region_mask_path = os.path.join(
+        working_dir_path, 'flat_region_mask.tif')
+    pygeoprocessing.new_raster_from_base(
+        dem_raster_path_band[0], flat_region_mask_path, gdal.GDT_Byte,
+        [mask_nodata], fill_value_list=[mask_nodata],
+        gtiff_creation_options=GTIFF_CREATION_OPTIONS)
+    flat_region_mask_managed_raster = _ManagedRaster(
+        flat_region_mask_path, 1, 1)
+
+    flow_nodata = 0
+    pygeoprocessing.new_raster_from_base(
+        dem_raster_path_band[0], target_flow_dir_path, gdal.GDT_Int32,
+        [flow_nodata], fill_value_list=[flow_nodata],
+        gtiff_creation_options=GTIFF_CREATION_OPTIONS)
+    flow_dir_managed_raster = _ManagedRaster(target_flow_dir_path, 1, 1)
+
+    # this creates a raster that's used for a dynamic programming solution to
+    # shortest path to the drain for plateaus. the raster is filled with
+    # raster_x_size * raster_y_size as a distance that's greater than the
+    # longest plateau drain distance possible for this raster.
+    plateau_distance_path = os.path.join(
+        working_dir_path, 'plateau_distance.tif')
+    pygeoprocessing.new_raster_from_base(
+        dem_raster_path_band[0], plateau_distance_path, gdal.GDT_Float64,
+        [-1], fill_value_list=[raster_x_size * raster_y_size],
+        gtiff_creation_options=GTIFF_CREATION_OPTIONS)
+    plateau_distance_managed_raster = _ManagedRaster(
+        plateau_distance_path, 1, 1)
+
+    # this raster is for random access of the DEM
+    dem_managed_raster = _ManagedRaster(
+        dem_raster_path_band[0], dem_raster_path_band[1], 0)
+
+    # and this raster is for efficient block-by-block reading of the dem
+    dem_raster = gdal.Open(dem_raster_path_band[0])
+    dem_band = dem_raster.GetRasterBand(1)
+
+    # this outer loop searches for a pixel that is locally undrained
+    for offset_dict in pygeoprocessing.iterblocks(
+            dem_raster_path_band[0], offset_only=True, largest_block=0):
+        win_xsize = offset_dict['win_xsize']
+        win_ysize = offset_dict['win_ysize']
+        xoff = offset_dict['xoff']
+        yoff = offset_dict['yoff']
+
+        if ctime(NULL) - last_log_time > 5.0:
+            last_log_time = ctime(NULL)
+            current_pixel = xoff + yoff * raster_x_size
+            logger.info('%.2f%% complete', 100.0 * current_pixel / <float>(
+                raster_x_size * raster_y_size))
+
+        # make a buffer big enough to capture block and boundaries around it
+        dem_buffer_array = numpy.empty(
+            (offset_dict['win_ysize']+2, offset_dict['win_xsize']+2),
+            dtype=numpy.float64)
+        dem_buffer_array[:] = dem_nodata
+
+        # default numpy array boundaries
+        buffer_off = {
+            'xa': 1,
+            'xb': -1,
+            'ya': 1,
+            'yb': -1
+        }
+        # check if we can widen the border to include real data from the
+        # raster
+        for a_buffer_id, b_buffer_id, off_id, win_size_id, raster_size in [
+                ('xa', 'xb', 'xoff', 'win_xsize', raster_x_size),
+                ('ya', 'yb', 'yoff', 'win_ysize', raster_y_size)]:
+
+            if offset_dict[off_id] > 0:
+                # in this case we have valid data to the left (or up)
+                # grow the window and buffer slice in that direction
+                buffer_off[a_buffer_id] = None
+                offset_dict[off_id] -= 1
+                offset_dict[win_size_id] += 1
+
+            if offset_dict[off_id] + offset_dict[win_size_id] < raster_size:
+                # here we have valid data to the right (or bottom)
+                # grow the right buffer and add 1 to window
+                buffer_off[b_buffer_id] = None
+                offset_dict[win_size_id] += 1
+
+        # read in the valid memory block
+        dem_buffer_array[
+            buffer_off['ya']:buffer_off['yb'],
+            buffer_off['xa']:buffer_off['xb']] = dem_band.ReadAsArray(
+                **offset_dict).astype(numpy.float64)
+
+        # ensure these are set for the complier
+        xi_n = -1
+        yi_n = -1
+
+        # search block for to set flow direction
+        for yi in xrange(1, win_ysize+1):
+            for xi in xrange(1, win_xsize+1):
+                root_height = dem_buffer_array[yi, xi]
+                if root_height == dem_nodata:
+                    continue
+
+                # this value is set in case it turns out to be the root of a
+                # pit, we'll start the fill from this pixel in the last phase
+                # of the algorithm
+                xi_root = xi-1+xoff
+                yi_root = yi-1+yoff
+
+                if flow_dir_managed_raster.get(
+                        xi_root, yi_root) != flow_nodata:
+                    # already been defined
+                    continue
+
+                # initialize downhill slopes to 0.0
+                for i_n in xrange(8):
+                    downhill_slopes[i_n] = 0.0
+                    nodata_downhill_slopes[i_n] = 0.0
+                # initialize variables to indicate the largest slope_dir is
+                # undefined, the largest slope seen so far is flat, and the
+                # largest nodata is at least a diagonal away
+                sum_of_slope_powers = 0.0
+                sum_of_nodata_slope_powers = 0.0
+
+                for i_n in xrange(8):
+                    xi_n = xi+NEIGHBOR_OFFSET_ARRAY[2*i_n]
+                    yi_n = yi+NEIGHBOR_OFFSET_ARRAY[2*i_n+1]
+                    n_height = dem_buffer_array[yi_n, xi_n]
+                    if n_height == dem_nodata:
+                        sum_of_nodata_slope_powers += 1
+                        nodata_downhill_slopes[i_n] = 1.0
+                        continue
+                    n_slope = root_height - n_height
+                    if n_slope > 0.0:
+                        if i_n & 1:
+                            # if diagonal, adjust the slope
+                            n_slope *= SQRT2_INV
+                        n_slope = n_slope ** 1.1
+                        downhill_slopes[i_n] = n_slope
+                        sum_of_slope_powers += n_slope
+
+                # if there's a downhill slope, set it and visit the next pixel
+                working_downhill_slope_sum = 0.0
+                working_downhill_slopes = NULL
+                if sum_of_slope_powers > 0.0:
+                    working_downhill_slopes = downhill_slopes
+                    working_downhill_slope_sum = sum_of_slope_powers
+                elif sum_of_nodata_slope_powers > 0.0:
+                    working_downhill_slopes = nodata_downhill_slopes
+                    working_downhill_slope_sum = sum_of_nodata_slope_powers
+
+                if working_downhill_slopes != NULL:
+                    compressed_integer_slopes = 0
+                    for i_n in xrange(8):
+                        compressed_integer_slopes |= (<int>(
+                            0.5 + working_downhill_slopes[i_n] /
+                            working_downhill_slope_sum * 0xF)) << (i_n * 4)
+
+                    flow_dir_managed_raster.set(
+                        xi_root, yi_root, compressed_integer_slopes)
+                    continue
+
+                # otherwise, this pixel doesn't drain locally, so it must
+                # be a plateau, search for the drains of the plateau
+                search_queue.push(CoordinateType(xi_root, yi_root))
+                flat_region_mask_managed_raster.set(xi_root, yi_root, 1)
+
+                # this loop does a BFS starting at this pixel to all pixels
+                # of the same height. if a drain is encountered, it is pushed
+                # on a queue for later processing.
+
+                while not search_queue.empty():
+                    xi_q = search_queue.front().xi
+                    yi_q = search_queue.front().yi
+                    search_queue.pop()
+
+                    sum_of_slope_powers = 0.0
+                    sum_of_nodata_slope_powers = 0.0
+                    for i_n in xrange(8):
+                        # initialize downhill slopes to 0.0
+                        downhill_slopes[i_n] = 0.0
+                        nodata_downhill_slopes[i_n] = 0.0
+                        xi_n = xi_q+NEIGHBOR_OFFSET_ARRAY[2*i_n]
+                        yi_n = yi_q+NEIGHBOR_OFFSET_ARRAY[2*i_n+1]
+
+                        if (xi_n < 0 or xi_n >= raster_x_size or
+                                yi_n < 0 or yi_n >= raster_y_size):
+                            n_height = dem_nodata
+                        else:
+                            n_height = dem_managed_raster.get(xi_n, yi_n)
+                        if n_height == dem_nodata:
+                            sum_of_nodata_slope_powers += 1
+                            nodata_downhill_slopes[i_n] = 1.0
+                            continue
+                        n_slope = root_height - n_height
+                        if n_slope < 0:
+                            continue
+                        if n_slope == 0.0:
+                            if flat_region_mask_managed_raster.get(
+                                    xi_n, yi_n) == mask_nodata:
+                                # only grow if it's at the same level and not
+                                # previously visited
+                                search_queue.push(CoordinateType(xi_n, yi_n))
+                                flat_region_mask_managed_raster.set(
+                                    xi_n, yi_n, 1)
+                            continue
+                        if i_n & 1:
+                            n_slope *= SQRT2_INV
+                        # raise to the 1.1 because that's our algorithm
+                        downhill_slopes[i_n] = n_slope ** 1.1
+                        sum_of_slope_powers += downhill_slopes[i_n]
+
+                    working_downhill_slope_sum = 0.0
+                    working_downhill_slopes = NULL
+                    if sum_of_slope_powers > 0.0:
+                        working_downhill_slopes = downhill_slopes
+                        working_downhill_slope_sum = sum_of_slope_powers
+                    elif sum_of_nodata_slope_powers > 0.0:
+                        working_downhill_slopes = nodata_downhill_slopes
+                        working_downhill_slope_sum = sum_of_nodata_slope_powers
+
+                    if working_downhill_slopes != NULL:
+                        compressed_integer_slopes = 0
+                        for i_n in xrange(8):
+                            compressed_integer_slopes |= (<int>(
+                                0.5 + working_downhill_slopes[i_n] /
+                                working_downhill_slope_sum * 0xF)) << (i_n * 4)
+                        # regular downhill pixel
+                        if sum_of_slope_powers > 0.0:
+                            flow_dir_managed_raster.set(
+                                xi_q, yi_q, compressed_integer_slopes)
+                            plateau_distance_managed_raster.set(
+                                xi_q, yi_q, 0.0)
+                            drain_queue.push(CoordinateType(xi_q, yi_q))
+                        else:
+                            nodata_drain_queue.push(
+                                CoordinateType(xi_q, yi_q))
+                            nodata_flow_dir_queue.push(
+                                compressed_integer_slopes)
+                        # TODO: what do do about nodata flow?
+
+                # if there's no downhill drains, try the nodata drains
+                if drain_queue.empty():
+                    # push the nodata drain queue over to the drain queue
+                    # and set all the flow directions on the nodata drain
+                    # pixels
+                    while not nodata_drain_queue.empty():
+                        xi_q = nodata_drain_queue.front().xi
+                        yi_q = nodata_drain_queue.front().yi
+                        flow_dir_managed_raster.set(
+                            xi_q, yi_q, nodata_flow_dir_queue.front())
+                        plateau_distance_managed_raster.set(xi_q, yi_q, 0.0)
+                        drain_queue.push(nodata_drain_queue.front())
+                        nodata_flow_dir_queue.pop()
+                        nodata_drain_queue.pop()
+                else:
+                    # clear the nodata drain queues
+                    nodata_flow_dir_queue = IntQueueType()
+                    nodata_drain_queue = CoordinateQueueType()
+
+                # copy the drain queue to another queue
+                for _ in xrange(drain_queue.size()):
+                    direction_drain_queue.push(drain_queue.front())
+                    drain_queue.push(drain_queue.front())
+                    drain_queue.pop()
+
+                # this loop does a BFS from the plateau drain to any other
+                # neighboring undefined pixels
+                while not drain_queue.empty():
+                    xi_q = drain_queue.front().xi
+                    yi_q = drain_queue.front().yi
+                    drain_queue.pop()
+
+                    drain_distance = plateau_distance_managed_raster.get(
+                        xi_q, yi_q)
+
+                    for i_n in xrange(8):
+                        xi_n = xi_q+NEIGHBOR_OFFSET_ARRAY[2*i_n]
+                        yi_n = yi_q+NEIGHBOR_OFFSET_ARRAY[2*i_n+1]
+                        if (xi_n < 0 or xi_n >= raster_x_size or
+                                yi_n < 0 or yi_n >= raster_y_size):
+                            continue
+
+                        n_drain_distance = drain_distance + (
+                            SQRT2 if i_n&1 else 1.0)
+
+                        if dem_managed_raster.get(
+                                xi_n, yi_n) == root_height and (
+                                plateau_distance_managed_raster.get(
+                                    xi_n, yi_n) > n_drain_distance):
+                            # neighbor is at same level and has longer drain
+                            # flow path than current
+                            plateau_distance_managed_raster.set(
+                                xi_n, yi_n, n_drain_distance)
+                            drain_queue.push(CoordinateType(xi_n, yi_n))
+
+                # this one is to set the flow direction
+                while not direction_drain_queue.empty():
+                    xi_q = direction_drain_queue.front().xi
+                    yi_q = direction_drain_queue.front().yi
+                    direction_drain_queue.pop()
+
+                    drain_distance = plateau_distance_managed_raster.get(
+                        xi_q, yi_q)
+
+                    for i_n in xrange(8):
+                        xi_n = xi_q+NEIGHBOR_OFFSET_ARRAY[2*i_n]
+                        yi_n = yi_q+NEIGHBOR_OFFSET_ARRAY[2*i_n+1]
+                        if (xi_n < 0 or xi_n >= raster_x_size or
+                                yi_n < 0 or yi_n >= raster_y_size):
+                            continue
+
+                        if dem_managed_raster.get(
+                                xi_n, yi_n) == root_height and (
+                                plateau_distance_managed_raster.get(
+                                    xi_n, yi_n) > drain_distance):
+                            # neighbor is at same level and has longer drain
+                            # flow path than current
+                            neighbor_flow_dir = (
+                                <int>flow_dir_managed_raster.get(xi_n, yi_n))
+                            if neighbor_flow_dir >> (
+                                    D8_REVERSE_DIRECTION[i_n] * 4):
+                                # already set once, no need to do again
+                                continue
+                            neighbor_flow_dir |= 1 << (
+                                D8_REVERSE_DIRECTION[i_n] * 4)
+                            flow_dir_managed_raster.set(
+                                xi_n, yi_n, neighbor_flow_dir)
+                            direction_drain_queue.push(
+                                CoordinateType(xi_n, yi_n))
+
+    flow_dir_managed_raster.close()
+    flat_region_mask_managed_raster.close()
+    dem_managed_raster.close()
+    plateau_distance_managed_raster.close()
+    shutil.rmtree(working_dir_path)
+    logger.info('%.2f%% complete', 100.0)
+
+
+def flow_accumulation_mfd(
+        flow_dir_raster_path_band, target_flow_accum_raster_path):
+    """Multiple flow direction accumulation.
+
+    Parameters:
+        flow_dir_raster_path_band (tuple): a path, band number tuple
+            for a multiple accumulation raster. TODO: describe this
+        target_flow_accum_raster_path (string): TODO: describe this
+
+    Returns:
+        None.
+    """
+    # These variables are used to iterate over the DEM using `iterblock`
+    # indexes, a numpy.float64 type is used since we need to statically cast
+    # and it's the most complex numerical type and will be compatible without
+    # data loss for any lower type that might be used in
+    # `dem_raster_path_band[0]`.
+    cdef numpy.ndarray[numpy.int32_t, ndim=2] flow_dir_buffer_array
+    cdef int win_ysize, win_xsize, xoff, yoff
+
+    # the _root variables remembers the pixel index where the plateau/pit
+    # region was first detected when iterating over the DEM.
+    cdef int xi_root, yi_root
+
+    # these variables are used as pixel or neighbor indexes.
+    # _n is related to a neighbor pixel
+    cdef int i_n, xi, yi, xi_n, yi_n, i_upstream_flow
+
+    # used to hold flow direction values
+    cdef int flow_dir, flow_dir_nodata, upstream_flow_direction
+
+    # used as a holder variable to account for upstream flow
+    cdef int upstream_flow_accum, compressed_upstream_flow, upstream_flow_sum
+
+    # `search_stack` is used to walk upstream to calculate flow accumulation
+    # values
+    cdef stack[FlowPixelType] search_stack
+    cdef FlowPixelType flow_pixel
+
+    # properties of the parallel rasters
+    cdef int raster_x_size, raster_y_size
+
+    # used for time-delayed logging
+    cdef time_t last_log_time
+    last_log_time = ctime(NULL)
+
+    logger = logging.getLogger('pygeoprocessing.routing.flow_accumulation_mfd')
+    logger.addHandler(logging.NullHandler())  # silence logging by default
+    flow_accum_nodata = -1
+    pygeoprocessing.new_raster_from_base(
+        flow_dir_raster_path_band[0], target_flow_accum_raster_path,
+        gdal.GDT_Float64, [flow_accum_nodata],
+        fill_value_list=[flow_accum_nodata],
+        gtiff_creation_options=GTIFF_CREATION_OPTIONS)
+    flow_accum_managed_raster = _ManagedRaster(
+        target_flow_accum_raster_path, 1, 1)
+
+    flow_dir_managed_raster = _ManagedRaster(
+        flow_dir_raster_path_band[0], flow_dir_raster_path_band[1], 0)
+    flow_dir_raster = gdal.Open(flow_dir_raster_path_band[0], gdal.OF_RASTER)
+    flow_dir_band = flow_dir_raster.GetRasterBand(
+        flow_dir_raster_path_band[1])
+
+    flow_dir_raster_info = pygeoprocessing.get_raster_info(
+        flow_dir_raster_path_band[0])
+    raster_x_size, raster_y_size = flow_dir_raster_info['raster_size']
+
+    flow_dir_nodata = flow_dir_raster_info['nodata'][
+        flow_dir_raster_path_band[1]-1]
+    if flow_dir_nodata != 0:
+        raise ValueError(
+            "The multiple flow direction nodata value should be 0, instead "
+            "it's %s" % flow_dir_nodata)
+
+    # this outer loop searches for a pixel that is locally undrained
+    for offset_dict in pygeoprocessing.iterblocks(
+            flow_dir_raster_path_band[0], offset_only=True, largest_block=0):
+        win_xsize = offset_dict['win_xsize']
+        win_ysize = offset_dict['win_ysize']
+        xoff = offset_dict['xoff']
+        yoff = offset_dict['yoff']
+
+        if ctime(NULL) - last_log_time > 5.0:
+            last_log_time = ctime(NULL)
+            current_pixel = xoff + yoff * raster_x_size
+            logger.info('%.2f%% complete', 100.0 * current_pixel / <float>(
+                raster_x_size * raster_y_size))
+
+        # make a buffer big enough to capture block and boundaries around it
+        flow_dir_buffer_array = numpy.empty(
+            (offset_dict['win_ysize']+2, offset_dict['win_xsize']+2),
+            dtype=numpy.int32)
+        flow_dir_buffer_array[:] = flow_dir_nodata
+
+        # default numpy array boundaries
+        buffer_off = {
+            'xa': 1,
+            'xb': -1,
+            'ya': 1,
+            'yb': -1
+        }
+        # check if we can widen the border to include real data from the
+        # raster
+        for a_buffer_id, b_buffer_id, off_id, win_size_id, raster_size in [
+                ('xa', 'xb', 'xoff', 'win_xsize', raster_x_size),
+                ('ya', 'yb', 'yoff', 'win_ysize', raster_y_size)]:
+
+            if offset_dict[off_id] > 0:
+                # in this case we have valid data to the left (or up)
+                # grow the window and buffer slice in that direction
+                buffer_off[a_buffer_id] = None
+                offset_dict[off_id] -= 1
+                offset_dict[win_size_id] += 1
+
+            if offset_dict[off_id] + offset_dict[win_size_id] < raster_size:
+                # here we have valid data to the right (or bottom)
+                # grow the right buffer and add 1 to window
+                buffer_off[b_buffer_id] = None
+                offset_dict[win_size_id] += 1
+
+        # read in the valid memory block
+        flow_dir_buffer_array[
+            buffer_off['ya']:buffer_off['yb'],
+            buffer_off['xa']:buffer_off['xb']] = flow_dir_band.ReadAsArray(
+                **offset_dict).astype(numpy.int32)
+
+        # ensure these are set for the complier
+        xi_n = -1
+        yi_n = -1
+
+        # search block for to set flow accumulation
+        for yi in xrange(1, win_ysize+1):
+            for xi in xrange(1, win_xsize+1):
+                flow_dir = flow_dir_buffer_array[yi, xi]
+                if flow_dir == flow_dir_nodata:
+                    continue
+
+                for i_n in xrange(8):
+                    if ((flow_dir >> (4 * i_n)) & 0xF) == 0:
+                        continue
+                    xi_n = xi+NEIGHBOR_OFFSET_ARRAY[2*i_n]
+                    yi_n = yi+NEIGHBOR_OFFSET_ARRAY[2*i_n+1]
+
+                    if flow_dir_buffer_array[yi_n, xi_n] == flow_dir_nodata:
+                        # flows to a nodata pixel, must be a drain
+                        xi_root = xi-1+xoff
+                        yi_root = yi-1+yoff
+
+                        search_stack.push(
+                            FlowPixelType(xi_root, yi_root, 0, 1))
+                        break
+
+                while not search_stack.empty():
+                    flow_pixel = search_stack.top()
+                    search_stack.pop()
+
+                    preempted = 0
+                    # TODO: rename flow_pixel.flow_dir to last flow dir or something
+                    for i_n in xrange(flow_pixel.flow_dir, 8):
+                        xi_n = flow_pixel.xi+NEIGHBOR_OFFSET_ARRAY[2*i_n]
+                        yi_n = flow_pixel.yi+NEIGHBOR_OFFSET_ARRAY[2*i_n+1]
+                        if (xi_n < 0 or xi_n >= raster_x_size or
+                                yi_n < 0 or yi_n >= raster_y_size):
+                            # no upstream here
+                            continue
+                        compressed_upstream_flow = (
+                            <int>flow_dir_managed_raster.get(xi_n, yi_n))
+                        upstream_flow_direction = (
+                            compressed_upstream_flow >> (
+                                4 * D8_REVERSE_DIRECTION[i_n])) & 0xF
+                        if upstream_flow_direction == flow_dir_nodata:
+                            # no upstream flow to this pixel
+                            continue
+                        upstream_flow_accum = (
+                            <int>flow_accum_managed_raster.get(xi_n, yi_n))
+                        if upstream_flow_accum == flow_accum_nodata:
+                            # process upstream before this one
+                            flow_pixel.flow_dir = i_n
+                            search_stack.push(flow_pixel)
+                            search_stack.push(FlowPixelType(xi_n, yi_n, 0, 1))
+                            preempted = 1
+                            break
+                        upstream_flow_sum = 0
+                        for i_upstream_flow in xrange(8):
+                            upstream_flow_sum += (
+                                compressed_upstream_flow >> (
+                                    4 * i_upstream_flow)) & 0xF
+
+                        #print upstream_flow_accum, upstream_flow_direction, upstream_flow_sum, flow_pixel.xi, flow_pixel.yi, xi_n, yi_n
+                        flow_pixel.flow_accum += (
+                            upstream_flow_accum *
+                            upstream_flow_direction / <float>upstream_flow_sum)
+                    if not preempted:
+                        flow_accum_managed_raster.set(
+                            flow_pixel.xi, flow_pixel.yi,
+                            flow_pixel.flow_accum)
+    logger.info('%.2f%% complete', 100.0)