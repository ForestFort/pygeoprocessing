--- conflicted
+++ resolved
@@ -2040,18 +2040,12 @@
             "`option_list` is not a list/tuple, the value passed is '%s'",
             repr(option_list))
 
-<<<<<<< HEAD
-    result = gdal.RasterizeLayer(
-        raster, [1], layer, burn_values=burn_values, options=option_list,
-        callback=rasterize_callback)
-=======
     layer = vector.GetLayer(layer_id)
     if where_clause:
         layer.SetAttributeFilter(where_clause)
-    gdal.RasterizeLayer(
+    result = gdal.RasterizeLayer(
         raster, [1], layer, burn_values=burn_values,
         options=option_list, callback=rasterize_callback)
->>>>>>> 70693314
     raster.FlushCache()
     gdal.Dataset.__swig_destroy__(raster)
 
