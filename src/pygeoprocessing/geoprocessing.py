--- conflicted
+++ resolved
@@ -787,70 +787,6 @@
     LOGGER.info("aligned all %d rasters.", n_rasters)
 
 
-<<<<<<< HEAD
-=======
-def calculate_raster_stats(raster_path):
-    """Calculate and set min, max, stdev, and mean for all bands in raster.
-
-    Parameters:
-        raster_path (string): a path to a GDAL raster raster that will be
-            modified by having its band statistics set
-
-    Returns:
-        None
-
-    """
-    raster = gdal.OpenEx(raster_path, gdal.GA_Update)
-    raster_properties = get_raster_info(raster_path)
-    for band_index in range(raster.RasterCount):
-        target_min = None
-        target_max = None
-        target_n = 0
-        target_sum = 0.0
-        for _, target_block in iterblocks(
-                raster_path, band_index_list=[band_index+1]):
-            nodata_target = raster_properties['nodata'][band_index]
-            # guard against an undefined nodata target
-            valid_mask = numpy.ones(target_block.shape, dtype=bool)
-            if nodata_target is not None:
-                valid_mask[:] = target_block != nodata_target
-            valid_block = target_block[valid_mask]
-            if valid_block.size == 0:
-                continue
-            if target_min is None:
-                # initialize first min/max
-                target_min = target_max = valid_block[0]
-            target_sum += numpy.sum(valid_block)
-            target_min = min(numpy.min(valid_block), target_min)
-            target_max = max(numpy.max(valid_block), target_max)
-            target_n += valid_block.size
-
-        if target_min is not None:
-            target_mean = target_sum / float(target_n)
-            stdev_sum = 0.0
-            for _, target_block in iterblocks(
-                    raster_path, band_index_list=[band_index+1]):
-                # guard against an undefined nodata target
-                valid_mask = numpy.ones(target_block.shape, dtype=bool)
-                if nodata_target is not None:
-                    valid_mask = target_block != nodata_target
-                valid_block = target_block[valid_mask]
-                stdev_sum += numpy.sum((valid_block - target_mean) ** 2)
-            target_stddev = (stdev_sum / float(target_n)) ** 0.5
-
-            target_band = raster.GetRasterBand(band_index+1)
-            target_band.SetStatistics(
-                float(target_min), float(target_max), float(target_mean),
-                float(target_stddev))
-            target_band = None
-        else:
-            LOGGER.warning(
-                "Stats not calculated for %s band %d since no non-nodata "
-                "pixels were found.", raster_path, band_index+1)
-    raster = None
-
-
->>>>>>> e1ad19d0
 def new_raster_from_base(
         base_path, target_path, datatype, band_nodata_list,
         fill_value_list=None, n_rows=None, n_cols=None,
@@ -1812,12 +1748,8 @@
         target_sr_wkt = base_raster_info['projection']
 
     if target_bb is None:
-<<<<<<< HEAD
         # ensure it's a list so we can modify it
         working_bb = list(get_raster_info(base_raster_path)['bounding_box'])
-=======
-        working_bb = base_raster_info['bounding_box']
->>>>>>> e1ad19d0
         # transform the working_bb if target_sr_wkt is not None
         if target_sr_wkt is not None:
             LOGGER.debug(
