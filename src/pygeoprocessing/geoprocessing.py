# coding=UTF-8
"""A collection of GDAL dataset and raster utilities."""
from __future__ import division
from __future__ import absolute_import

from .geoprocessing_core import DEFAULT_GTIFF_CREATION_OPTIONS

from builtins import zip
from builtins import range
import logging
import os
import functools
import math
import time
import tempfile
import multiprocessing
import multiprocessing.pool
import threading
import collections

try:
    import queue
except ImportError:
    # python 2 uses capital Q
    import Queue as queue

try:
    import psutil
    HAS_PSUTIL = True
    if psutil.WINDOWS:
        # Windows' scheduler doesn't use POSIX niceness.
        PROCESS_LOW_PRIORITY = psutil.BELOW_NORMAL_PRIORITY_CLASS
    else:
        # On POSIX, use system niceness.
        # -20 is high priority, 0 is normal priority, 19 is low priority.
        # 10 here is an abritrary selection that's probably nice enough.
        PROCESS_LOW_PRIORITY = 10
except ImportError:
    HAS_PSUTIL = False

import pprint

from osgeo import gdal
from osgeo import osr
from osgeo import ogr
import rtree
import numpy
import numpy.ma
import scipy.interpolate
import scipy.sparse
import scipy.signal
import scipy.ndimage
import scipy.signal.signaltools
import shapely.wkb
import shapely.ops
import shapely.prepared
from . import geoprocessing_core

from functools import reduce
LOGGER = logging.getLogger(__name__)
LOGGER.addHandler(logging.NullHandler())  # silence logging by default

_MAX_TIMEOUT = 60.0

try:
    from builtins import basestring
except ImportError:
    # Python3 doesn't have a basestring.
    basestring = str

_VALID_GDAL_TYPES = (
    set([getattr(gdal, x) for x in dir(gdal.gdalconst) if 'GDT_' in x]))

_LOGGING_PERIOD = 5.0  # min 5.0 seconds per update log message for the module
_LARGEST_ITERBLOCK = 2**16  # largest block for iterblocks to read in cells


def raster_calculator(
        base_raster_path_band_const_list, local_op, target_raster_path,
        datatype_target, nodata_target,
        gtiff_creation_options=DEFAULT_GTIFF_CREATION_OPTIONS,
        calc_raster_stats=True,
        largest_block=_LARGEST_ITERBLOCK):
    """Apply local a raster operation on a stack of rasters.

    This function applies a user defined function across a stack of
    rasters' pixel stack. The rasters in ``base_raster_path_band_list`` must
    be spatially aligned and have the same cell sizes.

    Parameters:
        base_raster_path_band_const_list (sequence): a sequence containing
            either (str, int) tuples, ``numpy.ndarray``s of up to two
            dimensions, or an (object, 'raw') tuple.  A ``(str, int)``
            tuple refers to a raster path band index pair to use as an input.
            The ``numpy.ndarray``s must be broadcastable to each other AND the
            size of the raster inputs. Values passed by  ``(object, 'raw')``
            tuples pass ``object`` directly into the ``local_op``. All rasters
            must have the same raster size. If only arrays are input, numpy
            arrays must be broadcastable to each other and the final raster
            size will be the final broadcast array shape. A value error is
            raised if only "raw" inputs are passed.
        local_op (function) a function that must take in as many parameters as
            there are elements in ``base_raster_path_band_const_list``. The
            parameters in ``local_op`` will map 1-to-1 in order with the values
            in ``base_raster_path_band_const_list``. ``raster_calculator`` will
            call ``local_op`` to generate the pixel values in ``target_raster``
            along memory block aligned processing windows. Note any
            particular call to ``local_op`` will have the arguments from
            ``raster_path_band_const_list`` sliced to overlap that window.
            If an argument from ``raster_path_band_const_list`` is a
            raster/path band tuple, it will be passed to ``local_op`` as a 2D
            numpy array of pixel values that align with the processing window
            that ``local_op`` is targeting. A 2D or 1D array will be sliced to
            match the processing window and in the case of a 1D array tiled in
            whatever dimension is flat. If an argument is a scalar it is
            passed as as scalar.
            The return value must be a 2D array of the same size as any of the
            input parameter 2D arrays and contain the desired pixel values
            for the target raster.
        target_raster_path (string): the path of the output raster.  The
            projection, size, and cell size will be the same as the rasters
            in ``base_raster_path_const_band_list`` or the final broadcast
            size of the constant/ndarray values in the list.
        datatype_target (gdal datatype; int): the desired GDAL output type of
            the target raster.
        nodata_target (numerical value): the desired nodata value of the
            target raster.
        gtiff_creation_options (sequence): this is an argument list that will
            be passed to the GTiff driver defined by the GDAL GTiff spec.
        calc_raster_stats (boolean): If True, calculates and sets raster
            statistics (min, max, mean, and stdev) for target raster.
        largest_block (int): Attempts to internally iterate over raster blocks
            with this many elements.  Useful in cases where the blocksize is
            relatively small, memory is available, and the function call
            overhead dominates the iteration.  Defaults to 2**20.  A value of
            anything less than the original blocksize of the raster will
            result in blocksizes equal to the original size.

    Returns:
        None

    Raises:
        ValueError: invalid input provided

    """
    if not base_raster_path_band_const_list:
        raise ValueError(
            "`base_raster_path_band_const_list` is empty and "
            "should have at least one value.")

    # It's a common error to not pass in path/band tuples, so check for that
    # and report error if so
    bad_raster_path_list = False
    if not isinstance(base_raster_path_band_const_list, (list, tuple)):
        bad_raster_path_list = True
    else:
        for value in base_raster_path_band_const_list:
            if (not _is_raster_path_band_formatted(value) and
                not isinstance(value, numpy.ndarray) and
                not (isinstance(value, tuple) and len(value) == 2 and
                     value[1] == 'raw')):
                bad_raster_path_list = True
                break
    if bad_raster_path_list:
        raise ValueError(
            "Expected a sequence of path / integer band tuples, "
            "ndarrays, or (value, 'raw') pairs for "
            "`base_raster_path_band_const_list`, instead got: "
            "%s" % pprint.pformat(base_raster_path_band_const_list))

    # check that any rasters exist on disk and have enough bands
    not_found_paths = []
    gdal.PushErrorHandler('CPLQuietErrorHandler')
    base_raster_path_band_list = [
        path_band for path_band in base_raster_path_band_const_list
        if _is_raster_path_band_formatted(path_band)]
    for value in base_raster_path_band_list:
        if gdal.OpenEx(value[0], gdal.OF_RASTER) is None:
            not_found_paths.append(value[0])
    gdal.PopErrorHandler()
    if not_found_paths:
        raise ValueError(
            "The following files were expected but do not exist on the "
            "filesystem: " + str(not_found_paths))

    # check that band index exists in raster
    invalid_band_index_list = []
    for value in base_raster_path_band_list:
        raster = gdal.OpenEx(value[0], gdal.OF_RASTER)
        if not (1 <= value[1] <= raster.RasterCount):
            invalid_band_index_list.append(value)
        raster = None
    if invalid_band_index_list:
        raise ValueError(
            "The following rasters do not contain requested band "
            "indexes: %s" % invalid_band_index_list)

    # check that the target raster is not also an input raster
    if target_raster_path in [x[0] for x in base_raster_path_band_list]:
        raise ValueError(
            "%s is used as a target path, but it is also in the base input "
            "path list %s" % (
                target_raster_path, str(base_raster_path_band_const_list)))

    # check that raster inputs are all the same dimensions
    raster_info_list = [
        get_raster_info(path_band[0])
        for path_band in base_raster_path_band_const_list
        if _is_raster_path_band_formatted(path_band)]
    geospatial_info_set = set()
    for raster_info in raster_info_list:
        geospatial_info_set.add(raster_info['raster_size'])
    if len(geospatial_info_set) > 1:
        raise ValueError(
            "Input Rasters are not the same dimensions. The "
            "following raster are not identical %s" % str(
                geospatial_info_set))

    numpy_broadcast_list = [
        x for x in base_raster_path_band_const_list
        if isinstance(x, numpy.ndarray)]
    stats_worker_thread = None
    try:
        # numpy.broadcast can only take up to 32 arguments, this loop works
        # around that restriction:
        while len(numpy_broadcast_list) > 1:
            numpy_broadcast_list = (
                [numpy.broadcast(*numpy_broadcast_list[:32])] +
                numpy_broadcast_list[32:])
        if numpy_broadcast_list:
            numpy_broadcast_size = numpy_broadcast_list[0].shape
    except ValueError:
        # this gets raised if numpy.broadcast fails
        raise ValueError(
            "Numpy array inputs cannot be broadcast into a single shape %s" %
            numpy_broadcast_list)

    if numpy_broadcast_list and len(numpy_broadcast_list[0].shape) > 2:
        raise ValueError(
            "Numpy array inputs must be 2 dimensions or less %s" %
            numpy_broadcast_list)

    # if there are both rasters and arrays, check the numpy shape will
    # be broadcastable with raster shape
    if raster_info_list and numpy_broadcast_list:
        # geospatial lists x/y order and numpy does y/x so reverse size list
        raster_shape = tuple(reversed(raster_info_list[0]['raster_size']))
        invalid_broadcast_size = False
        if len(numpy_broadcast_size) == 1:
            # if there's only one dimension it should match the last
            # dimension first, in the raster case this is the columns
            # because of the row/column order of numpy. No problem if
            # that value is ``1`` because it will be broadcast, otherwise
            # it should be the same as the raster.
            if (numpy_broadcast_size[0] != raster_shape[1] and
                    numpy_broadcast_size[0] != 1):
                invalid_broadcast_size = True
        else:
            for dim_index in range(2):
                # no problem if 1 because it'll broadcast, otherwise must
                # be the same value
                if (numpy_broadcast_size[dim_index] !=
                        raster_shape[dim_index] and
                        numpy_broadcast_size[dim_index] != 1):
                    invalid_broadcast_size = True
        if invalid_broadcast_size:
            raise ValueError(
                "Raster size %s cannot be broadcast to numpy shape %s" % (
                    raster_shape, numpy_broadcast_size))

    # create a "canonical" argument list that's bands, 2d numpy arrays, or
    # raw values only
    base_canonical_arg_list = []
    base_raster_list = []
    base_band_list = []
    for value in base_raster_path_band_const_list:
        # the input has been tested and value is either a raster/path band
        # tuple, 1d ndarray, 2d ndarray, or (value, 'raw') tuple.
        if _is_raster_path_band_formatted(value):
            # it's a raster/path band, keep track of open raster and band
            # for later so we can __swig_destroy__ them.
            base_raster_list.append(gdal.OpenEx(value[0], gdal.OF_RASTER))
            base_band_list.append(
                base_raster_list[-1].GetRasterBand(value[1]))
            base_canonical_arg_list.append(base_band_list[-1])
        elif isinstance(value, numpy.ndarray):
            if value.ndim == 1:
                # easier to process as a 2d array for writing to band
                base_canonical_arg_list.append(
                    value.reshape((1, value.shape[0])))
            else:  # dimensions are two because we checked earlier.
                base_canonical_arg_list.append(value)
        elif isinstance(value, tuple):
            base_canonical_arg_list.append(value)
        else:
            raise ValueError(
                "An unexpected ``value`` occurred. This should never happen. "
                "Value: %r" % value)

    # create target raster
    if raster_info_list:
        # if rasters are passed, the target is the same size as the raster
        n_cols, n_rows = raster_info_list[0]['raster_size']
    elif numpy_broadcast_list:
        # numpy arrays in args and no raster result is broadcast shape
        # expanded to two dimensions if necessary
        if len(numpy_broadcast_size) == 1:
            n_rows, n_cols = 1, numpy_broadcast_size[0]
        else:
            n_rows, n_cols = numpy_broadcast_size
    else:
        raise ValueError(
            "Only (object, 'raw') values have been passed. Raster "
            "calculator requires at least a raster or numpy array as a "
            "parameter. This is the input list: %s" % pprint.pformat(
                base_raster_path_band_const_list))

    if datatype_target not in _VALID_GDAL_TYPES:
        raise ValueError(
            'Invalid target type, should be a gdal.GDT_* type, received '
            '"%s"' % datatype_target)

    # create target raster
    gtiff_driver = gdal.GetDriverByName('GTiff')
    try:
        os.makedirs(os.path.dirname(target_raster_path))
    except OSError:
        pass
    target_raster = gtiff_driver.Create(
        target_raster_path, n_cols, n_rows, 1, datatype_target,
        options=(
            'TILED=YES', 'BIGTIFF=YES', 'COMPRESS=DEFLATE',
            'BLOCKXSIZE=256', 'BLOCKYSIZE=256'))

    target_band = target_raster.GetRasterBand(1)
    if nodata_target is not None:
        target_band.SetNoDataValue(nodata_target)
    if base_raster_list:
        # use the first raster in the list for the projection and geotransform
        target_raster.SetProjection(base_raster_list[0].GetProjection())
        target_raster.SetGeoTransform(base_raster_list[0].GetGeoTransform())
    target_band.FlushCache()
    target_raster.FlushCache()

    try:
        last_time = time.time()

        if calc_raster_stats:
            # if this queue is used to send computed valid blocks of
            # the raster to an incremental statistics calculator worker
            stats_worker_queue = queue.Queue()
            exception_queue = queue.Queue()
        else:
            stats_worker_queue = None
            exception_queue = None

        if calc_raster_stats:
            # To avoid doing two passes on the raster to calculate standard
            # deviation, we implement a continuous statistics calculation
            # as the raster is computed. This computational effort is high
            # and benefits from running in parallel. This queue and worker
            # takes a valid block of a raster and incrementally calculates
            # the raster's statistics. When ``None`` is pushed to the queue
            # the worker will finish and return a (min, max, mean, std)
            # tuple.
            LOGGER.info('starting stats_worker')
            stats_worker_thread = threading.Thread(
                target=geoprocessing_core.stats_worker,
                args=(stats_worker_queue, exception_queue))
            stats_worker_thread.daemon = True
            stats_worker_thread.start()
            LOGGER.info('started stats_worker %s', stats_worker_thread)

        pixels_processed = 0
        n_pixels = n_cols * n_rows

        # iterate over each block and calculate local_op
        for block_offset in iterblocks(
                (target_raster_path, 1), offset_only=True,
                largest_block=largest_block):
            # read input blocks
            offset_list = (block_offset['yoff'], block_offset['xoff'])
            blocksize = (block_offset['win_ysize'], block_offset['win_xsize'])
            data_blocks = []
            for value in base_canonical_arg_list:
                if isinstance(value, gdal.Band):
                    data_blocks.append(value.ReadAsArray(**block_offset))
                    # I've encountered the following error when a gdal raster
                    # is corrupt, often from multiple threads writing to the
                    # same file. This helps to catch the error early rather
                    # than lead to confusing values of ``data_blocks`` later.
                    if not isinstance(data_blocks[-1], numpy.ndarray):
                        raise ValueError(
                            "got a %s when trying to read %s at %s",
                            data_blocks[-1], value.GetDataset().GetFileList(),
                            block_offset)
                elif isinstance(value, numpy.ndarray):
                    # must be numpy array and all have been conditioned to be
                    # 2d, so start with 0:1 slices and expand if possible
                    slice_list = [slice(0, 1)] * 2
                    tile_dims = list(blocksize)
                    for dim_index in [0, 1]:
                        if value.shape[dim_index] > 1:
                            slice_list[dim_index] = slice(
                                offset_list[dim_index],
                                offset_list[dim_index] +
                                blocksize[dim_index],)
                            tile_dims[dim_index] = 1
                    data_blocks.append(
                        numpy.tile(tuple(value[slice_list]), tile_dims))
                else:
                    # must be a raw tuple
                    data_blocks.append(value[0])

            target_block = local_op(*data_blocks)

            if (not isinstance(target_block, numpy.ndarray) or
                    target_block.shape != blocksize):
                raise ValueError(
                    "Expected `local_op` to return a numpy.ndarray of "
                    "shape %s but got this instead: %s" % (
                        blocksize, target_block))

            # send result to stats calculator
            if stats_worker_queue:
                # guard against an undefined nodata target
                if nodata_target is not None:
                    valid_block = target_block[target_block != nodata_target]
                    if valid_block.size > 0:
                        stats_worker_queue.put(valid_block)
                else:
                    stats_worker_queue.put(target_block.flatten())

            target_band.WriteArray(
                target_block, yoff=block_offset['yoff'],
                xoff=block_offset['xoff'])

            pixels_processed += blocksize[0] * blocksize[1]
            last_time = _invoke_timed_callback(
                last_time, lambda: LOGGER.info(
                    '%.1f%% complete',
                    float(pixels_processed) / n_pixels * 100.0),
                _LOGGING_PERIOD)

        LOGGER.info('100.0%% complete')

        if calc_raster_stats:
            LOGGER.info("signaling stats worker to terminate")
            stats_worker_queue.put(None)
            LOGGER.info("Waiting for raster stats worker result.")
            stats_worker_thread.join(_MAX_TIMEOUT)
            if stats_worker_thread.is_alive():
                raise RuntimeError("stats_worker_thread.join() timed out")
            payload = stats_worker_queue.get(True, _MAX_TIMEOUT)
            if payload is not None:
                target_min, target_max, target_mean, target_stddev = payload
                target_band.SetStatistics(
                    float(target_min), float(target_max), float(target_mean),
                    float(target_stddev))
                target_band.FlushCache()
    finally:
        # This block ensures that rasters are destroyed even if there's an
        # exception raised.
        base_band_list[:] = []
        for raster in base_raster_list:
            gdal.Dataset.__swig_destroy__(raster)
        base_raster_list[:] = []
        target_band.FlushCache()
        target_band = None
        target_raster.FlushCache()
        gdal.Dataset.__swig_destroy__(target_raster)
        target_raster = None

        if calc_raster_stats and stats_worker_thread:
            if stats_worker_thread.is_alive():
                stats_worker_queue.put(None, True, _MAX_TIMEOUT)
                LOGGER.info("Waiting for raster stats worker result.")
                stats_worker_thread.join(_MAX_TIMEOUT)
                if stats_worker_thread.is_alive():
                    raise RuntimeError("stats_worker_thread.join() timed out")

            # check for an exception in the workers, otherwise get result
            # and pass to writer
            try:
                exception = exception_queue.get_nowait()
                LOGGER.error("Exception encountered at termination.")
                raise exception
            except queue.Empty:
                pass


def align_and_resize_raster_stack(
        base_raster_path_list, target_raster_path_list, resample_method_list,
        target_pixel_size, bounding_box_mode, base_vector_path_list=None,
        raster_align_index=None, base_sr_wkt_list=None, target_sr_wkt=None,
        gtiff_creation_options=DEFAULT_GTIFF_CREATION_OPTIONS,
        vector_mask_options=None, gdal_warp_options=None):
    """Generate rasters from a base such that they align geospatially.

    This function resizes base rasters that are in the same geospatial
    projection such that the result is an aligned stack of rasters that have
    the same cell size, dimensions, and bounding box. This is achieved by
    clipping or resizing the rasters to intersected, unioned, or equivocated
    bounding boxes of all the raster and vector input.

    Parameters:
        base_raster_path_list (sequence): a sequence of base raster paths that
            will be transformed and will be used to determine the target
            bounding box.
        target_raster_path_list (sequence): a sequence of raster paths that
            will be created to one-to-one map with ``base_raster_path_list``
            as aligned versions of those original rasters. If there are
            duplicate paths in this list, the function will raise a ValueError.
        resample_method_list (sequence): a sequence of resampling methods
            which one to one map each path in ``base_raster_path_list`` during
            resizing.  Each element must be one of
            "near|bilinear|cubic|cubicspline|lanczos|mode".
        target_pixel_size (list/tuple): the target raster's x and y pixel size
            example: (30, -30).
        bounding_box_mode (string): one of "union", "intersection", or
            a sequence of floats of the form [minx, miny, maxx, maxy] in the
            target projection coordinate system.  Depending
            on the value, output extents are defined as the union,
            intersection, or the explicit bounding box.
        base_vector_path_list (sequence): a sequence of base vector paths
            whose bounding boxes will be used to determine the final bounding
            box of the raster stack if mode is 'union' or 'intersection'.  If
            mode is 'bb=[...]' then these vectors are not used in any
            calculation.
        raster_align_index (int): indicates the index of a
            raster in ``base_raster_path_list`` that the target rasters'
            bounding boxes pixels should align with.  This feature allows
            rasters whose raster dimensions are the same, but bounding boxes
            slightly shifted less than a pixel size to align with a desired
            grid layout.  If ``None`` then the bounding box of the target
            rasters is calculated as the precise intersection, union, or
            bounding box.
        base_sr_wkt_list (sequence): if not None, this is a sequence of base
            projections of the rasters in ``base_raster_path_list``. If a value
            is ``None`` the ``base_sr`` is assumed to be whatever is defined in
            that raster. This value is useful if there are rasters with no
            projection defined, but otherwise known.
        target_sr_wkt (string): if not None, this is the desired
            projection of all target rasters in Well Known Text format. If
            None, the base SRS will be passed to the target.
        gtiff_creation_options (sequence): list of strings that will be passed
            as GDAL "dataset" creation options to the GTIFF driver, or ignored
            if None.
        vector_mask_options (dict): optional, if not None, this is a
            dictionary of options to use an existing vector's geometry to
            mask out pixels in the target raster that do not overlap the
            vector's geometry. Keys to this dictionary are:
                'mask_vector_path': (str) path to the mask vector file. This
                    vector will be automatically projected to the target
                    projection if its base coordinate system does not match
                    the target.
                'mask_layer_name': (str) the layer name to use for masking,
                    if this key is not in the dictionary the default is to use
                    the layer at index 0.
                'mask_vector_where_filter': (str) an SQL WHERE string that can
                    be used to filter the geometry in the mask. Ex:
                    'id > 10' would use all features whose field value of
                    'id' is > 10.

    Returns:
        None

    Raises:
        ValueError if any combination of the raw bounding boxes, raster
            bounding boxes, vector bounding boxes, and/or vector_mask
            bounding box does not overlap to produce a valid target.
        ValueError if any of the input or target lists are of different
            lengths.
        ValueError if there are duplicate paths on the target list which would
            risk corrupted output.
        ValueError if some combination of base, target, and embedded source
            reference systems results in an ambiguous target coordinate
            system.
        ValueError if ``vector_mask_options`` is not None but the
            ``mask_vector_path`` is undefined or doesn't point to a valid
            file.
        ValueError if ``pixel_size`` is not a 2 element sequence of numbers.

    """
    # make sure that the input lists are of the same length
    list_lengths = [
        len(base_raster_path_list), len(target_raster_path_list),
        len(resample_method_list)]
    if len(set(list_lengths)) != 1:
        raise ValueError(
            "base_raster_path_list, target_raster_path_list, and "
            "resample_method_list must be the same length "
            " current lengths are %s" % (str(list_lengths)))

    unique_targets = set(target_raster_path_list)
    if len(unique_targets) != len(target_raster_path_list):
        seen = set()
        duplicate_list = []
        for path in target_raster_path_list:
            if path not in seen:
                seen.add(path)
            else:
                duplicate_list.append(path)
        raise ValueError(
            "There are duplicated paths on the target list. This is an "
            "invalid state of ``target_path_list``. Duplicates: %s" % (
                duplicate_list))

    # we can accept 'union', 'intersection', or a 4 element list/tuple
    if bounding_box_mode not in ["union", "intersection"] and (
            not isinstance(bounding_box_mode, (list, tuple)) or
            len(bounding_box_mode) != 4):
        raise ValueError("Unknown bounding_box_mode %s" % (
            str(bounding_box_mode)))

    n_rasters = len(base_raster_path_list)
    if ((raster_align_index is not None) and
            ((raster_align_index < 0) or (raster_align_index >= n_rasters))):
        raise ValueError(
            "Alignment index is out of bounds of the datasets index: %s"
            " n_elements %s" % (raster_align_index, n_rasters))

    _assert_is_valid_pixel_size(target_pixel_size)

    # used to get bounding box, projection, and possible alignment info
    raster_info_list = [
        get_raster_info(path) for path in base_raster_path_list]

    # get the literal or intersecting/unioned bounding box
    if isinstance(bounding_box_mode, (list, tuple)):
        # if it's a sequence or tuple, it must be a manual bounding box
        LOGGER.debug(
            "assuming manual bounding box mode of %s", bounding_box_mode)
        target_bounding_box = bounding_box_mode
    else:
        # either intersection or union, get list of bounding boxes, reproject
        # if necessary, and reduce to a single box
        if base_vector_path_list is not None:
            # vectors are only interesting for their bounding boxes, that's
            # this construction is inside an else.
            vector_info_list = [
                get_vector_info(path) for path in base_vector_path_list]
        else:
            vector_info_list = []

        raster_bounding_box_list = []
        for raster_index, raster_info in enumerate(raster_info_list):
            # this block calculates the base projection of ``raster_info`` if
            # ``target_sr_wkt`` is defined, thus implying a reprojection will
            # be necessary.
            if target_sr_wkt:
                if base_sr_wkt_list and base_sr_wkt_list[raster_index]:
                    # a base is defined, use that
                    base_raster_sr_wkt = base_sr_wkt_list[raster_index]
                else:
                    # otherwise use the raster's projection and there must
                    # be one since we're reprojecting
                    base_raster_sr_wkt = raster_info['projection']
                    if not base_raster_sr_wkt:
                        raise ValueError(
                            "no projection for raster %s" %
                            base_raster_path_list[raster_index])
                # since the base spatial reference is potentially different
                # than the target, we need to transform the base bounding
                # box into target coordinates so later we can calculate
                # accurate bounding box overlaps in the target coordinate
                # system
                raster_bounding_box_list.append(
                    transform_bounding_box(
                        raster_info['bounding_box'], base_raster_sr_wkt,
                        target_sr_wkt))
            else:
                raster_bounding_box_list.append(raster_info['bounding_box'])

        # include the vector bounding box information to make a global list
        # of target bounding boxes
        bounding_box_list = [
            vector_info['bounding_box'] if target_sr_wkt is None else
            transform_bounding_box(
                vector_info['bounding_box'],
                vector_info['projection'], target_sr_wkt)
            for vector_info in vector_info_list] + raster_bounding_box_list

        target_bounding_box = merge_bounding_box_list(
            bounding_box_list, bounding_box_mode)

    if vector_mask_options:
        # translate pygeoprocessing terminology into GDAL warp options.
        if 'mask_vector_path' not in vector_mask_options:
            raise ValueError(
                'vector_mask_options passed, but no value for '
                '"mask_vector_path": %s', vector_mask_options)
        mask_vector_info = get_vector_info(
            vector_mask_options['mask_vector_path'])
        mask_vector_sr_wkt = mask_vector_info['projection']
        if mask_vector_sr_wkt is not None and target_sr_wkt is not None:
            mask_vector_bb = transform_bounding_box(
                mask_vector_info['bounding_box'],
                mask_vector_info['projection'], target_sr_wkt)
        else:
            mask_vector_bb = mask_vector_info['bounding_box']
        mask_vector_intersect_box = merge_bounding_box_list(
            [target_bounding_box, mask_vector_bb], 'intersection')

    if raster_align_index is not None and raster_align_index >= 0:
        # bounding box needs alignment
        align_bounding_box = (
            raster_info_list[raster_align_index]['bounding_box'])
        align_pixel_size = (
            raster_info_list[raster_align_index]['pixel_size'])
        # adjust bounding box so lower left corner aligns with a pixel in
        # raster[raster_align_index]
        for index in [0, 1]:
            n_pixels = int(
                (target_bounding_box[index] - align_bounding_box[index]) /
                float(align_pixel_size[index]))
            target_bounding_box[index] = (
                n_pixels * align_pixel_size[index] +
                align_bounding_box[index])

    # using half the number of CPUs because in practice ``warp_raster`` seems
    # to use 2 cores.
    n_workers = max(min(multiprocessing.cpu_count(), n_rasters) // 2, 1)

    if n_workers > 1:
        # We could use multiple processes to take advantage of the
        # parallelization offered.
        LOGGER.info(
            "n_workers > 1 (%d) so starting a processes pool.", n_workers)
        try:
            worker_pool = multiprocessing.Pool(n_workers)
            if HAS_PSUTIL:
                parent = psutil.Process()
                parent.nice(PROCESS_LOW_PRIORITY)
                for child in parent.children():
                    try:
                        child.nice(PROCESS_LOW_PRIORITY)
                    except psutil.NoSuchProcess:
                        LOGGER.warning(
                            "NoSuchProcess exception encountered when trying "
                            "to nice %s. This might be a bug in ``psutil`` so "
                            "it should be okay to ignore." % parent)
        except RuntimeError:
            LOGGER.warning(
                "Runtime error when starting multiprocessing pool. This is "
                "likely because this process is running on Windows and the "
                "main entry point is not wrapped in an ``if __name__ == "
                "'__main__': block. Returning from this function to attempt "
                "to recover.")
            return
    else:
        LOGGER.debug("n_workers == 1 so a threadpool is sufficient")
        worker_pool = multiprocessing.pool.ThreadPool(n_workers)

    try:
        result_list = []
        for index, (base_path, target_path, resample_method) in enumerate(zip(
                base_raster_path_list, target_raster_path_list,
                resample_method_list)):
            result = worker_pool.apply_async(
                func=warp_raster, args=(
                    base_path, target_pixel_size, target_path,
                    resample_method),
                kwds={
                    'target_bb': target_bounding_box,
                    'gtiff_creation_options': gtiff_creation_options,
                    'target_sr_wkt': target_sr_wkt,
                    'base_sr_wkt': (
                        None if not base_sr_wkt_list else
                        base_sr_wkt_list[index]),
                    'vector_mask_options': vector_mask_options,
                    'gdal_warp_options': gdal_warp_options})
            result_list.append(result)
        worker_pool.close()
        for index, result in enumerate(result_list):
            result.get()
            LOGGER.info(
                '%d of %d aligned: %s', index+1, len(result_list),
                os.path.basename(target_raster_path_list[index]))
    except BaseException:
        worker_pool.terminate()
        LOGGER.exception("Exception occurred in worker")
        raise
    finally:
        worker_pool.join()
        worker_pool.terminate()

    LOGGER.info("aligned all %d rasters.", n_rasters)


def new_raster_from_base(
        base_path, target_path, datatype, band_nodata_list,
        fill_value_list=None, n_rows=None, n_cols=None,
        gtiff_creation_options=DEFAULT_GTIFF_CREATION_OPTIONS):
    """Create new GeoTIFF by coping spatial reference/geotransform of base.

    A convenience function to simplify the creation of a new raster from the
    basis of an existing one.  Depending on the input mode, one can create
    a new raster of the same dimensions, geotransform, and georeference as
    the base.  Other options are provided to change the raster dimensions,
    number of bands, nodata values, data type, and core GeoTIFF creation
    options.

    Parameters:
        base_path (string): path to existing raster.
        target_path (string): path to desired target raster.
        datatype: the pixel datatype of the output raster, for example
            gdal.GDT_Float32.  See the following header file for supported
            pixel types:
            http://www.gdal.org/gdal_8h.html#22e22ce0a55036a96f652765793fb7a4
        band_nodata_list (sequence): list of nodata values, one for each band,
            to set on target raster.  If value is 'None' the nodata value is
            not set for that band.  The number of target bands is inferred
            from the length of this list.
        fill_value_list (sequence): list of values to fill each band with. If
            None, no filling is done.
        n_rows (int): if not None, defines the number of target raster rows.
        n_cols (int): if not None, defines the number of target raster
            columns.
        gtiff_creation_options: a sequence of dataset options that gets
            passed to the gdal creation driver, overrides defaults

    Returns:
        None

    """
    base_raster = gdal.OpenEx(base_path, gdal.OF_RASTER)
    if n_rows is None:
        n_rows = base_raster.RasterYSize
    if n_cols is None:
        n_cols = base_raster.RasterXSize
    driver = gdal.GetDriverByName('GTiff')

    local_gtiff_creation_options = list(gtiff_creation_options)
    # PIXELTYPE is sometimes used to define signed vs. unsigned bytes and
    # the only place that is stored is in the IMAGE_STRUCTURE metadata
    # copy it over if it exists and it not already defined by the input
    # creation options. It's okay to get this info from the first band since
    # all bands have the same datatype
    base_band = base_raster.GetRasterBand(1)
    metadata = base_band.GetMetadata('IMAGE_STRUCTURE')
    if 'PIXELTYPE' in metadata and not any(
            ['PIXELTYPE' in option for option in
             local_gtiff_creation_options]):
        local_gtiff_creation_options.append(
            'PIXELTYPE=' + metadata['PIXELTYPE'])

    block_size = base_band.GetBlockSize()
    # It's not clear how or IF we can determine if the output should be
    # striped or tiled.  Here we leave it up to the default inputs or if its
    # obviously not striped we tile.
    if not any(
            ['TILED' in option for option in local_gtiff_creation_options]):
        # TILED not set, so lets try to set it to a reasonable value
        if block_size[0] != n_cols:
            # if x block is not the width of the raster it *must* be tiled
            # otherwise okay if it's striped or tiled, I can't construct a
            # test case to cover this, but there is nothing in the spec that
            # restricts this so I have it just in case.
            local_gtiff_creation_options.append('TILED=YES')

    if not any(
            ['BLOCK' in option for option in local_gtiff_creation_options]):
        # not defined, so lets copy what we know from the current raster
        local_gtiff_creation_options.extend([
            'BLOCKXSIZE=%d' % block_size[0],
            'BLOCKYSIZE=%d' % block_size[1]])

    # make target directory if it doesn't exist
    try:
        os.makedirs(os.path.dirname(target_path))
    except OSError:
        pass

    base_band = None
    n_bands = len(band_nodata_list)
    target_raster = driver.Create(
        target_path, n_cols, n_rows, n_bands, datatype,
        options=local_gtiff_creation_options)
    target_raster.SetProjection(base_raster.GetProjection())
    target_raster.SetGeoTransform(base_raster.GetGeoTransform())
    base_raster = None

    for index, nodata_value in enumerate(band_nodata_list):
        if nodata_value is None:
            continue
        target_band = target_raster.GetRasterBand(index + 1)
        try:
            target_band.SetNoDataValue(nodata_value.item())
        except AttributeError:
            target_band.SetNoDataValue(nodata_value)

    target_raster.FlushCache()
    last_time = time.time()
    pixels_processed = 0
    n_pixels = n_cols * n_rows
    if fill_value_list is not None:
        for index, fill_value in enumerate(fill_value_list):
            if fill_value is None:
                continue
            target_band = target_raster.GetRasterBand(index + 1)
            # some rasters are very large and a fill can appear to cause
            # computation to hang. This block, though possibly slightly less
            # efficient than ``band.Fill`` will give real-time feedback about
            # how the fill is progressing.
            for offsets in iterblocks((target_path, 1), offset_only=True):
                fill_array = numpy.empty(
                    (offsets['win_ysize'], offsets['win_xsize']))
                pixels_processed += (
                    offsets['win_ysize'] * offsets['win_xsize'])
                fill_array[:] = fill_value
                target_band.WriteArray(
                    fill_array, offsets['xoff'], offsets['yoff'])

                last_time = _invoke_timed_callback(
                    last_time, lambda: LOGGER.info(
                        '%.1f%% complete',
                        float(pixels_processed) / n_pixels * 100.0),
                    _LOGGING_PERIOD)
            target_band = None
    target_raster = None


def create_raster_from_vector_extents(
        base_vector_path, target_raster_path, target_pixel_size,
        target_pixel_type, target_nodata, fill_value=None,
        gtiff_creation_options=DEFAULT_GTIFF_CREATION_OPTIONS):
    """Create a blank raster based on a vector file extent.

    Parameters:
        base_vector_path (string): path to vector shapefile to base the
            bounding box for the target raster.
        target_raster_path (string): path to location of generated geotiff;
            the upper left hand corner of this raster will be aligned with the
            bounding box of the source vector and the extent will be exactly
            equal or contained the source vector's bounding box depending on
            whether the pixel size divides evenly into the source bounding
            box; if not coordinates will be rounded up to contain the original
            extent.
        target_pixel_size (list/tuple): the x/y pixel size as a sequence
            ex: [30.0, -30.0]
        target_pixel_type (int): gdal GDT pixel type of target raster
        target_nodata (numeric): target nodata value. Can be None if no nodata
            value is needed.
        fill_value (int/float): value to fill in the target raster; no fill if
            value is None
        gtiff_creation_options (sequence): this is an argument list that will
            be passed to the GTiff driver.  Useful for blocksizes,
            compression, and more.

    Returns:
        None

    """
    # Determine the width and height of the tiff in pixels based on the
    # maximum size of the combined envelope of all the features
    vector = gdal.OpenEx(base_vector_path, gdal.OF_VECTOR)
    shp_extent = None
    for layer_index in range(vector.GetLayerCount()):
        layer = vector.GetLayer(layer_index)
        for feature in layer:
            try:
                # envelope is [xmin, xmax, ymin, ymax]
                feature_extent = feature.GetGeometryRef().GetEnvelope()
                if shp_extent is None:
                    shp_extent = list(feature_extent)
                else:
                    # expand bounds of current bounding box to include that
                    # of the newest feature
                    shp_extent = [
                        f(shp_extent[index], feature_extent[index])
                        for index, f in enumerate([min, max, min, max])]
            except AttributeError as error:
                # For some valid OGR objects the geometry can be undefined
                # since it's valid to have a NULL entry in the attribute table
                # this is expressed as a None value in the geometry reference
                # this feature won't contribute
                LOGGER.warning(error)
        layer = None

    if target_pixel_type not in _VALID_GDAL_TYPES:
        raise ValueError(
            'Invalid target type, should be a gdal.GDT_* type, received '
            '"%s"' % target_pixel_type)

    # round up on the rows and cols so that the target raster encloses the
    # base vector
    n_cols = int(numpy.ceil(
        abs((shp_extent[1] - shp_extent[0]) / target_pixel_size[0])))
    n_rows = int(numpy.ceil(
        abs((shp_extent[3] - shp_extent[2]) / target_pixel_size[1])))

    driver = gdal.GetDriverByName('GTiff')
    n_bands = 1
    raster = driver.Create(
        target_raster_path, n_cols, n_rows, n_bands, target_pixel_type,
        options=gtiff_creation_options)
    raster.GetRasterBand(1).SetNoDataValue(target_nodata)

    # Set the transform based on the upper left corner and given pixel
    # dimensions
    if target_pixel_size[0] < 0:
        x_source = shp_extent[1]
    else:
        x_source = shp_extent[0]
    if target_pixel_size[1] < 0:
        y_source = shp_extent[3]
    else:
        y_source = shp_extent[2]
    raster_transform = [
        x_source, target_pixel_size[0], 0.0,
        y_source, 0.0, target_pixel_size[1]]
    raster.SetGeoTransform(raster_transform)

    # Use the same projection on the raster as the shapefile
    raster.SetProjection(vector.GetLayer(0).GetSpatialRef().ExportToWkt())

    # Initialize everything to nodata
    if fill_value is not None:
        band = raster.GetRasterBand(1)
        band.Fill(fill_value)
        band.FlushCache()
        band = None
    layer = None
    vector = None
    raster = None
    vector = None


def interpolate_points(
        base_vector_path, vector_attribute_field, target_raster_path_band,
        interpolation_mode):
    """Interpolate point values onto an existing raster.

    Parameters:
        base_vector_path (string): path to a shapefile that contains point
            vector layers.
        vector_attribute_field (field): a string in the vector referenced at
            ``base_vector_path`` that refers to a numeric value in the
            vector's attribute table.  This is the value that will be
            interpolated across the raster.
        target_raster_path_band (tuple): a path/band number tuple to an
            existing raster which likely intersects or is nearby the source
            vector. The band in this raster will take on the interpolated
            numerical values  provided at each point.
        interpolation_mode (string): the interpolation method to use for
            scipy.interpolate.griddata, one of 'linear', near', or 'cubic'.

    Returns:
       None

    """
    source_vector = gdal.OpenEx(base_vector_path, gdal.OF_VECTOR)
    point_list = []
    value_list = []
    for layer_index in range(source_vector.GetLayerCount()):
        layer = source_vector.GetLayer(layer_index)
        for point_feature in layer:
            value = point_feature.GetField(vector_attribute_field)
            # Add in the numpy notation which is row, col
            # Here the point geometry is in the form x, y (col, row)
            geometry = point_feature.GetGeometryRef()
            point = geometry.GetPoint()
            point_list.append([point[1], point[0]])
            value_list.append(value)

    point_array = numpy.array(point_list)
    value_array = numpy.array(value_list)

    target_raster = gdal.OpenEx(
        target_raster_path_band[0], gdal.OF_RASTER | gdal.GA_Update)
    band = target_raster.GetRasterBand(target_raster_path_band[1])
    nodata = band.GetNoDataValue()
    geotransform = target_raster.GetGeoTransform()
    for offsets in iterblocks(
            target_raster_path_band, offset_only=True):
        grid_y, grid_x = numpy.mgrid[
            offsets['yoff']:offsets['yoff']+offsets['win_ysize'],
            offsets['xoff']:offsets['xoff']+offsets['win_xsize']]
        grid_y = grid_y * geotransform[5] + geotransform[3]
        grid_x = grid_x * geotransform[1] + geotransform[0]

        # this is to be consistent with GDAL 2.0's change of 'nearest' to
        # 'near' for an interpolation scheme that SciPy did not change.
        if interpolation_mode == 'near':
            interpolation_mode = 'nearest'
        raster_out_array = scipy.interpolate.griddata(
            point_array, value_array, (grid_y, grid_x), interpolation_mode,
            nodata)
        band.WriteArray(raster_out_array, offsets['xoff'], offsets['yoff'])


def zonal_statistics(
        base_raster_path_band, aggregate_vector_path,
        aggregate_layer_name=None, ignore_nodata=True,
        polygons_might_overlap=True, working_dir=None):
    """Collect stats on pixel values which lie within polygons.

    This function summarizes raster statistics including min, max,
    mean, and pixel count over the regions on the raster that are
    overlapped by the polygons in the vector layer. Statistics are calculated
    in two passes, where first polygons aggregate over pixels in the raster
    whose centers intersect with the polygon. In the second pass, any polygons
    that are not aggregated use their bounding box to intersect with the
    raster for overlap statistics. Note there may be some degenerate
    cases where the bounding box vs. actual geometry intersection would be
    incorrect, but these are so unlikely as to be manually constructed. If
    you encounter one of these please email the description and dataset
    to richsharp@stanford.edu.

    Parameters:
        base_raster_path_band (tuple): a str/int tuple indicating the path to
            the base raster and the band index of that raster to analyze.
        aggregate_vector_path (string): a path to an ogr compatable polygon
            vector whose geometric features indicate the areas over
            ``base_raster_path_band`` to calculate statistics over.
        aggregate_layer_name (string): name of shapefile layer that will be
            used to aggregate results over.  If set to None, the first layer
            in the DataSource will be used as retrieved by ``.GetLayer()``.
            Note: it is normal and expected to set this field at None if the
            aggregating shapefile is a single layer as many shapefiles,
            including the common 'ESRI Shapefile', are.
        ignore_nodata: if true, then nodata pixels are not accounted for when
            calculating min, max, count, or mean.  However, the value of
            ``nodata_count`` will always be the number of nodata pixels
            aggregated under the polygon.
        polygons_might_overlap (boolean): if True the function calculates
            aggregation coverage close to optimally by rasterizing sets of
            polygons that don't overlap.  However, this step can be
            computationally expensive for cases where there are many polygons.
            Setting this flag to False directs the function rasterize in one
            step.
        working_dir (string): If not None, indicates where temporary files
            should be created during this run.

    Returns:
        nested dictionary indexed by aggregating feature id, and then by one
        of 'min' 'max' 'sum' 'count' and 'nodata_count'.  Example:
        {0: {'min': 0, 'max': 1, 'sum': 1.7, count': 3, 'nodata_count': 1}}

    Raises:
        ValueError if ``base_raster_path_band`` is incorrectly formatted.
        RuntimeError(s) if the aggregate vector or layer cannot open.

    """
    if not _is_raster_path_band_formatted(base_raster_path_band):
        raise ValueError(
            "`base_raster_path_band` not formatted as expected.  Expects "
            "(path, band_index), received %s" % repr(base_raster_path_band))
    aggregate_vector = gdal.OpenEx(aggregate_vector_path, gdal.OF_VECTOR)
    if aggregate_vector is None:
        raise RuntimeError(
            "Could not open aggregate vector at %s" % aggregate_vector_path)
    LOGGER.debug(aggregate_vector)
    if aggregate_layer_name is not None:
        aggregate_layer = aggregate_vector.GetLayerByName(
            aggregate_layer_name)
    else:
        aggregate_layer = aggregate_vector.GetLayer()
    if aggregate_layer is None:
        raise RuntimeError(
            "Could not open layer %s on %s" % (
                aggregate_layer_name, aggregate_vector_path))

    # create a new aggregate ID field to map base vector aggregate fields to
    # local ones that are guaranteed to be integers.
    local_aggregate_field_name = 'original_fid'
    rasterize_layer_args = {
        'options': [
            'ALL_TOUCHED=FALSE',
            'ATTRIBUTE=%s' % local_aggregate_field_name]
        }

    # clip base raster to aggregating vector intersection
    raster_info = get_raster_info(base_raster_path_band[0])
    # -1 here because bands are 1 indexed
    raster_nodata = raster_info['nodata'][base_raster_path_band[1]-1]
    with tempfile.NamedTemporaryFile(
            prefix='clipped_raster', suffix='.tif', delete=False,
            dir=working_dir) as clipped_raster_file:
        clipped_raster_path = clipped_raster_file.name
    try:
        align_and_resize_raster_stack(
            [base_raster_path_band[0]], [clipped_raster_path], ['near'],
            raster_info['pixel_size'], 'intersection',
            base_vector_path_list=[aggregate_vector_path],
            raster_align_index=0)
        clipped_raster = gdal.OpenEx(clipped_raster_path, gdal.OF_RASTER)
        clipped_band = clipped_raster.GetRasterBand(base_raster_path_band[1])
    except ValueError as e:
        if 'Bounding boxes do not intersect' in repr(e):
            LOGGER.error(
                "aggregate vector %s does not intersect with the raster %s",
                aggregate_vector_path, base_raster_path_band)
            aggregate_stats = collections.defaultdict(
                lambda: {
                    'min': None, 'max': None, 'count': 0, 'nodata_count': 0,
                    'sum': 0.0})
            for feature in aggregate_layer:
                _ = aggregate_stats[feature.GetFID()]
            return dict(aggregate_stats)
        else:
            # this would be very unexpected to get here, but if it happened
            # and we didn't raise an exception, execution could get weird.
            raise

    # make a shapefile that non-overlapping layers can be added to
    driver = ogr.GetDriverByName('MEMORY')
    disjoint_vector = driver.CreateDataSource('disjoint_vector')
    spat_ref = aggregate_layer.GetSpatialRef()

    # Initialize these dictionaries to have the shapefile fields in the
    # original datasource even if we don't pick up a value later
    LOGGER.info("build a lookup of aggregate field value to FID")

    aggregate_layer_fid_set = set(
        [agg_feat.GetFID() for agg_feat in aggregate_layer])

    # Loop over each polygon and aggregate
    if polygons_might_overlap:
        LOGGER.info("creating disjoint polygon set")
        disjoint_fid_sets = calculate_disjoint_polygon_set(
            aggregate_vector_path, bounding_box=raster_info['bounding_box'])
    else:
        disjoint_fid_sets = [aggregate_layer_fid_set]

    with tempfile.NamedTemporaryFile(
            prefix='aggregate_fid_raster', suffix='.tif',
            delete=False, dir=working_dir) as agg_fid_raster_file:
        agg_fid_raster_path = agg_fid_raster_file.name

    agg_fid_nodata = -1
    new_raster_from_base(
        clipped_raster_path, agg_fid_raster_path, gdal.GDT_Int32,
        [agg_fid_nodata])
    agg_fid_raster = gdal.OpenEx(
        agg_fid_raster_path, gdal.GA_Update | gdal.OF_RASTER)
    aggregate_stats = collections.defaultdict(lambda: {
        'min': None, 'max': None, 'count': 0, 'nodata_count': 0, 'sum': 0.0})
    last_time = time.time()
    LOGGER.info("processing %d disjoint polygon sets", len(disjoint_fid_sets))
    for set_index, disjoint_fid_set in enumerate(disjoint_fid_sets):
        last_time = _invoke_timed_callback(
            last_time, lambda: LOGGER.info(
                "zonal stats approximately %.1f%% complete on %s",
                100.0 * float(set_index+1) / len(disjoint_fid_sets),
                os.path.basename(aggregate_vector_path)),
            _LOGGING_PERIOD)
        disjoint_layer = disjoint_vector.CreateLayer(
            'disjoint_vector', spat_ref, ogr.wkbPolygon)
        disjoint_layer.CreateField(
            ogr.FieldDefn(local_aggregate_field_name, ogr.OFTInteger))
        disjoint_layer_defn = disjoint_layer.GetLayerDefn()
        # add polygons to subset_layer
        disjoint_layer.StartTransaction()
        for index, feature_fid in enumerate(disjoint_fid_set):
            last_time = _invoke_timed_callback(
                last_time, lambda: LOGGER.info(
                    "polygon set %d of %d approximately %.1f%% processed "
                    "on %s", set_index+1, len(disjoint_fid_sets),
                    100.0 * float(index+1) / len(disjoint_fid_set),
                    os.path.basename(aggregate_vector_path)),
                _LOGGING_PERIOD)
            agg_feat = aggregate_layer.GetFeature(feature_fid)
            disjoint_feat = ogr.Feature(disjoint_layer_defn)
            disjoint_feat.SetGeometry(agg_feat.GetGeometryRef().Clone())
            disjoint_feat.SetField(
                local_aggregate_field_name, feature_fid)
            disjoint_layer.CreateFeature(disjoint_feat)
        disjoint_layer.CommitTransaction()

        LOGGER.info(
            "disjoint polygon set %d of %d 100.0%% processed on %s",
            set_index+1, len(disjoint_fid_sets), os.path.basename(
                aggregate_vector_path))

        # nodata out the mask
        agg_fid_band = agg_fid_raster.GetRasterBand(1)
        agg_fid_band.Fill(agg_fid_nodata)
        LOGGER.info(
            "rasterizing disjoint polygon set %d of %d %s", set_index+1,
            len(disjoint_fid_sets),
            os.path.basename(aggregate_vector_path))
        rasterize_callback = _make_logger_callback(
            "rasterizing polygon " + str(set_index+1) + " of " +
            str(len(disjoint_fid_set)) + " set %.1f%% complete")
        gdal.RasterizeLayer(
            agg_fid_raster, [1], disjoint_layer,
            callback=rasterize_callback, **rasterize_layer_args)
        agg_fid_raster.FlushCache()

        # Delete the features we just added to the subset_layer
        disjoint_layer = None
        disjoint_vector.DeleteLayer(0)

        # create a key array
        # and parallel min, max, count, and nodata count arrays
        LOGGER.info(
            "summarizing rasterized disjoint polygon set %d of %d %s",
            set_index+1, len(disjoint_fid_sets),
            os.path.basename(aggregate_vector_path))
        for agg_fid_offsets in iterblocks(
                (agg_fid_raster_path, 1), offset_only=True):
            agg_fid_block = agg_fid_band.ReadAsArray(**agg_fid_offsets)
            clipped_block = clipped_band.ReadAsArray(**agg_fid_offsets)
            valid_mask = (agg_fid_block != agg_fid_nodata)
            valid_agg_fids = agg_fid_block[valid_mask]
            valid_clipped = clipped_block[valid_mask]
            for agg_fid in numpy.unique(valid_agg_fids):
                masked_clipped_block = valid_clipped[
                    valid_agg_fids == agg_fid]
                if raster_nodata is not None:
                    clipped_nodata_mask = numpy.isclose(
                        masked_clipped_block, raster_nodata)
                else:
                    clipped_nodata_mask = numpy.zeros(
                        masked_clipped_block.shape, dtype=numpy.bool)
                aggregate_stats[agg_fid]['nodata_count'] += (
                    numpy.count_nonzero(clipped_nodata_mask))
                if ignore_nodata:
                    masked_clipped_block = (
                        masked_clipped_block[~clipped_nodata_mask])
                if masked_clipped_block.size == 0:
                    continue

                if aggregate_stats[agg_fid]['min'] is None:
                    aggregate_stats[agg_fid]['min'] = (
                        masked_clipped_block[0])
                    aggregate_stats[agg_fid]['max'] = (
                        masked_clipped_block[0])

                aggregate_stats[agg_fid]['min'] = min(
                    numpy.min(masked_clipped_block),
                    aggregate_stats[agg_fid]['min'])
                aggregate_stats[agg_fid]['max'] = max(
                    numpy.max(masked_clipped_block),
                    aggregate_stats[agg_fid]['max'])
                aggregate_stats[agg_fid]['count'] += (
                    masked_clipped_block.size)
                aggregate_stats[agg_fid]['sum'] += numpy.sum(
                    masked_clipped_block)
    unset_fids = aggregate_layer_fid_set.difference(aggregate_stats)
    LOGGER.debug(
        "unset_fids: %s of %s ", len(unset_fids),
        len(aggregate_layer_fid_set))
    clipped_gt = numpy.array(
        clipped_raster.GetGeoTransform(), dtype=numpy.float32)
    LOGGER.debug("gt %s for %s", clipped_gt, base_raster_path_band)
    for unset_fid in unset_fids:
        unset_feat = aggregate_layer.GetFeature(unset_fid)
        unset_geom_envelope = list(unset_feat.GetGeometryRef().GetEnvelope())
        if clipped_gt[1] < 0:
            unset_geom_envelope[0], unset_geom_envelope[1] = (
                unset_geom_envelope[1], unset_geom_envelope[0])
        if clipped_gt[5] < 0:
            unset_geom_envelope[2], unset_geom_envelope[3] = (
                unset_geom_envelope[3], unset_geom_envelope[2])

        xoff = int((unset_geom_envelope[0] - clipped_gt[0]) / clipped_gt[1])
        yoff = int((unset_geom_envelope[2] - clipped_gt[3]) / clipped_gt[5])
        win_xsize = int(numpy.ceil(
            (unset_geom_envelope[1] - clipped_gt[0]) /
            clipped_gt[1])) - xoff
        win_ysize = int(numpy.ceil(
            (unset_geom_envelope[3] - clipped_gt[3]) /
            clipped_gt[5])) - yoff

        # clamp offset to the side of the raster if it's negative
        if xoff < 0:
            win_xsize += xoff
            xoff = 0
        if yoff < 0:
            win_ysize += yoff
            yoff = 0

        # clamp the window to the side of the raster if too big
        if xoff+win_xsize > clipped_band.XSize:
            win_xsize = clipped_band.XSize-xoff
        if yoff+win_ysize > clipped_band.YSize:
            win_ysize = clipped_band.YSize-yoff

        if win_xsize <= 0 or win_ysize <= 0:
            continue

        # here we consider the pixels that intersect with the geometry's
        # bounding box as being the proxy for the intersection with the
        # polygon itself. This is not a bad approximation since the case
        # that caused the polygon to be skipped in the first phase is that it
        # is as small as a pixel. There could be some degenerate cases that
        # make this estimation very wrong, but we do not know of any that
        # would come from natural data. If you do encounter such a dataset
        # please email the description and datset to richsharp@stanford.edu.
        unset_fid_block = clipped_band.ReadAsArray(
            xoff=xoff, yoff=yoff, win_xsize=win_xsize, win_ysize=win_ysize)

        if raster_nodata is not None:
            unset_fid_nodata_mask = numpy.isclose(
                unset_fid_block, raster_nodata)
        else:
            unset_fid_nodata_mask = numpy.zeros(
                unset_fid_block.shape, dtype=numpy.bool)

        valid_unset_fid_block = unset_fid_block[~unset_fid_nodata_mask]
        if valid_unset_fid_block.size == 0:
            aggregate_stats[unset_fid]['min'] = 0.0
            aggregate_stats[unset_fid]['max'] = 0.0
            aggregate_stats[unset_fid]['sum'] = 0.0
        else:
            aggregate_stats[unset_fid]['min'] = numpy.min(
                valid_unset_fid_block)
            aggregate_stats[unset_fid]['max'] = numpy.max(
                valid_unset_fid_block)
            aggregate_stats[unset_fid]['sum'] = numpy.sum(
                valid_unset_fid_block)
        aggregate_stats[unset_fid]['count'] = valid_unset_fid_block.size
        aggregate_stats[unset_fid]['nodata_count'] = numpy.count_nonzero(
            unset_fid_nodata_mask)

    unset_fids = aggregate_layer_fid_set.difference(aggregate_stats)
    LOGGER.debug(
        "remaining unset_fids: %s of %s ", len(unset_fids),
        len(aggregate_layer_fid_set))
    # fill in the missing polygon fids in the aggregate stats by invoking the
    # accessor in the defaultdict
    for fid in unset_fids:
        _ = aggregate_stats[fid]

    LOGGER.info(
        "all done processing polygon sets for %s", os.path.basename(
            aggregate_vector_path))

    # clean up temporary files
    gdal.Dataset.__swig_destroy__(agg_fid_raster)
    gdal.Dataset.__swig_destroy__(aggregate_vector)
    gdal.Dataset.__swig_destroy__(clipped_raster)
    clipped_band = None
    clipped_raster = None
    agg_fid_raster = None
    disjoint_layer = None
    disjoint_vector = None
    aggregate_layer = None
    aggregate_vector = None
    for filename in [agg_fid_raster_path, clipped_raster_path]:
        os.remove(filename)

    return dict(aggregate_stats)


def get_vector_info(vector_path, layer_index=0):
    """Get information about an OGR vector (datasource).

    Parameters:
        vector_path (str): a path to a OGR vector.
        layer_index (int): index of underlying layer to analyze.  Defaults to
            0.

    Raises:
        ValueError if ``vector_path`` does not exist on disk or cannot be
        opened as a gdal.OF_VECTOR.

    Returns:
        raster_properties (dictionary): a dictionary with the following
            properties stored under relevant keys.

            'projection' (string): projection of the vector in Well Known
                Text.
            'bounding_box' (sequence): sequence of floats representing the
                bounding box in projected coordinates in the order
                [minx, miny, maxx, maxy].

    """
    vector = gdal.OpenEx(vector_path, gdal.OF_VECTOR)
    if not vector:
        raise ValueError(
            "Could not open %s as a gdal.OF_VECTOR" % vector_path)
    vector_properties = {}
    layer = vector.GetLayer(iLayer=layer_index)
    # projection is same for all layers, so just use the first one
    spatial_ref = layer.GetSpatialRef()
    if spatial_ref:
        vector_sr_wkt = spatial_ref.ExportToWkt()
    else:
        vector_sr_wkt = None
    vector_properties['projection'] = vector_sr_wkt
    layer_bb = layer.GetExtent()
    layer = None
    vector = None
    # convert form [minx,maxx,miny,maxy] to [minx,miny,maxx,maxy]
    vector_properties['bounding_box'] = [layer_bb[i] for i in [0, 2, 1, 3]]
    return vector_properties


def get_raster_info(raster_path):
    """Get information about a GDAL raster (dataset).

    Parameters:
       raster_path (String): a path to a GDAL raster.

    Raises:
        ValueError if ``raster_path`` is not a file or cannot be opened as a
        gdal.OF_RASTER.

    Returns:
        raster_properties (dictionary): a dictionary with the properties
            stored under relevant keys.

            'pixel_size' (tuple): (pixel x-size, pixel y-size) from
                geotransform.
            'raster_size' (tuple):  number of raster pixels in (x, y)
                direction.
            'nodata' (sequence): a sequence of the nodata values in the bands
                of the raster in the same order as increasing band index.
            'n_bands' (int): number of bands in the raster.
            'geotransform' (tuple): a 6-tuple representing the geotransform of
                (x orign, x-increase, xy-increase,
                 y origin, yx-increase, y-increase).
            'datatype' (int): An instance of an enumerated gdal.GDT_* int
                that represents the datatype of the raster.
            'projection' (string): projection of the raster in Well Known
                Text.
            'bounding_box' (sequence): sequence of floats representing the
                bounding box in projected coordinates in the order
                [minx, miny, maxx, maxy]
            'block_size' (tuple): underlying x/y raster block size for
                efficient reading.

    """
    raster = gdal.OpenEx(raster_path, gdal.OF_RASTER)
    if not raster:
        raise ValueError(
            "Could not open %s as a gdal.OF_RASTER" % raster_path)
    raster_properties = {}
    projection_wkt = raster.GetProjection()
    if not projection_wkt:
        projection_wkt = None
    raster_properties['projection'] = projection_wkt
    geo_transform = raster.GetGeoTransform()
    raster_properties['geotransform'] = geo_transform
    raster_properties['pixel_size'] = (geo_transform[1], geo_transform[5])
    raster_properties['raster_size'] = (
        raster.GetRasterBand(1).XSize,
        raster.GetRasterBand(1).YSize)
    raster_properties['n_bands'] = raster.RasterCount
    raster_properties['nodata'] = [
        raster.GetRasterBand(index).GetNoDataValue() for index in range(
            1, raster_properties['n_bands']+1)]
    # blocksize is the same for all bands, so we can just get the first
    raster_properties['block_size'] = raster.GetRasterBand(1).GetBlockSize()

    # we dont' really know how the geotransform is laid out, all we can do is
    # calculate the x and y bounds, then take the appropriate min/max
    x_bounds = [
        geo_transform[0], geo_transform[0] +
        raster_properties['raster_size'][0] * geo_transform[1] +
        raster_properties['raster_size'][1] * geo_transform[2]]
    y_bounds = [
        geo_transform[3], geo_transform[3] +
        raster_properties['raster_size'][0] * geo_transform[4] +
        raster_properties['raster_size'][1] * geo_transform[5]]

    raster_properties['bounding_box'] = [
        numpy.min(x_bounds), numpy.min(y_bounds),
        numpy.max(x_bounds), numpy.max(y_bounds)]

    # datatype is the same for the whole raster, but is associated with band
    raster_properties['datatype'] = raster.GetRasterBand(1).DataType
    raster = None
    return raster_properties


def reproject_vector(
        base_vector_path, target_wkt, target_path, layer_index=0,
        driver_name='ESRI Shapefile', copy_fields=True):
    """Reproject OGR DataSource (vector).

    Transforms the features of the base vector to the desired output
    projection in a new ESRI Shapefile.

    Parameters:
        base_vector_path (string): Path to the base shapefile to transform.
        target_wkt (string): the desired output projection in Well Known Text
            (by layer.GetSpatialRef().ExportToWkt())
        target_path (string): the filepath to the transformed shapefile
        layer_index (int): index of layer in ``base_vector_path`` to
            reproject. Defaults to 0.
        driver_name (string): String to pass to ogr.GetDriverByName, defaults
            to 'ESRI Shapefile'.
        copy_fields (bool or iterable): If True, all the fields in
            ``base_vector_path`` will be copied to ``target_path`` during the
            reprojection step. If it is an iterable, it will contain the
            field names to exclusively copy. An unmatched fieldname will be
            ignored. If ``False`` no fields are copied into the new vector.

    Returns:
        None

    """
    base_vector = gdal.OpenEx(base_vector_path, gdal.OF_VECTOR)

    # if this file already exists, then remove it
    if os.path.isfile(target_path):
        LOGGER.warning(
            "%s already exists, removing and overwriting", target_path)
        os.remove(target_path)

    target_sr = osr.SpatialReference(target_wkt)

    # create a new shapefile from the orginal_datasource
    target_driver = ogr.GetDriverByName(driver_name)
    target_vector = target_driver.CreateDataSource(target_path)

    layer = base_vector.GetLayer(layer_index)
    layer_dfn = layer.GetLayerDefn()

    # Create new layer for target_vector using same name and
    # geometry type from base vector but new projection
    target_layer = target_vector.CreateLayer(
        layer_dfn.GetName(), target_sr, layer_dfn.GetGeomType())

    # this will map the target field index to the base index it came from
    # in case we don't need to copy all the fields
    target_to_base_field_id_map = {}
    if copy_fields:
        # Get the number of fields in original_layer
        original_field_count = layer_dfn.GetFieldCount()
        # For every field that's copying, create a duplicate field in the
        # new layer

        for fld_index in range(original_field_count):
            original_field = layer_dfn.GetFieldDefn(fld_index)
            field_name = original_field.GetName()
            if copy_fields is True or field_name in copy_fields:
                target_field = ogr.FieldDefn(
                    field_name, original_field.GetType())
                target_layer.CreateField(target_field)
                target_to_base_field_id_map[fld_index] = len(
                    target_to_base_field_id_map)

    # Get the SR of the original_layer to use in transforming
    base_sr = layer.GetSpatialRef()

    # Create a coordinate transformation
    coord_trans = osr.CoordinateTransformation(base_sr, target_sr)

    # Copy all of the features in layer to the new shapefile
    target_layer.StartTransaction()
    error_count = 0
    last_time = time.time()
    LOGGER.info("starting reprojection")
    for feature_index, base_feature in enumerate(layer):
        last_time = _invoke_timed_callback(
            last_time, lambda: LOGGER.info(
                "reprojection approximately %.1f%% complete on %s",
                100.0 * float(feature_index+1) / (layer.GetFeatureCount()),
                os.path.basename(target_path)),
            _LOGGING_PERIOD)

        geom = base_feature.GetGeometryRef()
        if geom is None:
            # we encountered this error occasionally when transforming clipped
            # global polygons.  Not clear what is happening but perhaps a
            # feature was retained that otherwise wouldn't have been included
            # in the clip
            error_count += 1
            continue

        # Transform geometry into format desired for the new projection
        error_code = geom.Transform(coord_trans)
        if error_code != 0:  # error
            # this could be caused by an out of range transformation
            # whatever the case, don't put the transformed poly into the
            # output set
            error_count += 1
            continue

        # Copy original_datasource's feature and set as new shapes feature
        target_feature = ogr.Feature(target_layer.GetLayerDefn())
        target_feature.SetGeometry(geom)

        # For all the fields in the feature set the field values from the
        # source field
        for target_index, base_index in (
                target_to_base_field_id_map.items()):
            target_feature.SetField(
                target_index, base_feature.GetField(base_index))

        target_layer.CreateFeature(target_feature)
        target_feature = None
        base_feature = None
    target_layer.CommitTransaction()
    LOGGER.info(
        "reprojection 100.0%% complete on %s", os.path.basename(target_path))
    if error_count > 0:
        LOGGER.warning(
            '%d features out of %d were unable to be transformed and are'
            ' not in the output vector at %s', error_count,
            layer.GetFeatureCount(), target_path)
    layer = None
    base_vector = None


def reclassify_raster(
        base_raster_path_band, value_map, target_raster_path, target_datatype,
        target_nodata, values_required=True):
    """Reclassify pixel values in a raster.

    A function to reclassify values in raster to any output type. By default
    the values except for nodata must be in ``value_map``.

    Parameters:
        base_raster_path_band (tuple): a tuple including file path to a raster
            and the band index to operate over. ex: (path, band_index)
        value_map (dictionary): a dictionary of values of
            {source_value: dest_value, ...} where source_value's type is the
            same as the values in ``base_raster_path`` at band ``band_index``.
            Must contain at least one value.
        target_raster_path (string): target raster output path; overwritten if
            it exists
        target_datatype (gdal type): the numerical type for the target raster
        target_nodata (numerical type): the nodata value for the target raster
            Must be the same type as target_datatype
        band_index (int): Indicates which band in ``base_raster_path`` the
            reclassification should operate on.  Defaults to 1.
        values_required (bool): If True, raise a ValueError if there is a
            value in the raster that is not found in value_map.

    Returns:
        None

    Raises:
        ValueError if values_required is True and the value from
           'key_raster' is not a key in 'attr_dict'

    """
    if len(value_map) == 0:
        raise ValueError("value_map must contain at least one value")
    if not _is_raster_path_band_formatted(base_raster_path_band):
        raise ValueError(
            "Expected a (path, band_id) tuple, instead got '%s'" %
            base_raster_path_band)
    raster_info = get_raster_info(base_raster_path_band[0])
    nodata = raster_info['nodata'][base_raster_path_band[1]-1]
    value_map_copy = value_map.copy()
    # possible that nodata value is not defined, so test for None first
    # otherwise if nodata not predefined, remap it into the dictionary
    if nodata is not None and nodata not in value_map_copy:
        value_map_copy[nodata] = target_nodata
    keys = sorted(numpy.array(list(value_map_copy.keys())))
    values = numpy.array([value_map_copy[x] for x in keys])

    def _map_dataset_to_value_op(original_values):
        """Convert a block of original values to the lookup values."""
        if values_required:
            unique = numpy.unique(original_values)
            has_map = numpy.in1d(unique, keys)
            if not all(has_map):
                missing_values = unique[~has_map]
                raise ValueError(
                    'The following %d raster values %s from "%s" do not have '
                    'corresponding entries in the ``value_map``: %s' % (
                        missing_values.size, str(missing_values),
                        base_raster_path_band[0], str(value_map)))
        index = numpy.digitize(original_values.ravel(), keys, right=True)
        return values[index].reshape(original_values.shape)

    raster_calculator(
        [base_raster_path_band], _map_dataset_to_value_op,
        target_raster_path, target_datatype, target_nodata)


def warp_raster(
        base_raster_path, target_pixel_size, target_raster_path,
        resample_method, target_bb=None, base_sr_wkt=None, target_sr_wkt=None,
        gtiff_creation_options=DEFAULT_GTIFF_CREATION_OPTIONS,
        n_threads=None, vector_mask_options=None,
        gdal_warp_options=None):
    """Resize/resample raster to desired pixel size, bbox and projection.

    Parameters:
        base_raster_path (string): path to base raster.
        target_pixel_size (list/tuple): a two element sequence indicating
            the x and y pixel size in projected units.
        target_raster_path (string): the location of the resized and
            resampled raster.
        resample_method (string): the resampling technique, one of
            "near|bilinear|cubic|cubicspline|lanczos|average|mode|max"
            "min|med|q1|q3"
        target_bb (sequence): if None, target bounding box is the same as the
            source bounding box.  Otherwise it's a sequence of float
            describing target bounding box in target coordinate system as
            [minx, miny, maxx, maxy].
        base_sr_wkt (string): if not None, interpret the projection of
            ``base_raster_path`` as this.
        target_sr_wkt (string): if not None, desired target projection in Well
            Known Text format.
        gtiff_creation_options (list or tuple): list of strings that will be
            passed as GDAL "dataset" creation options to the GTIFF driver.
        n_threads (int): optional, if not None this sets the ``N_THREADS``
            option for ``gdal.Warp``.
        vector_mask_options (dict): optional, if not None, this is a
            dictionary of options to use an existing vector's geometry to
            mask out pixels in the target raster that do not overlap the
            vector's geometry. Keys to this dictionary are:
                'mask_vector_path': (str) path to the mask vector file. This
                    vector will be automatically projected to the target
                    projection if its base coordinate system does not match
                    the target.
                'mask_layer_name': (str) the layer name to use for masking,
                    if this key is not in the dictionary the default is to use
                    the layer at index 0.
                'mask_vector_where_filter': (str) an SQL WHERE string that can
                    be used to filter the geometry in the mask. Ex:
                    'id > 10' would use all features whose field value of
                    'id' is > 10.
        gdal_warp_options (sequence): if present, the contents of this list
            are passed to the ``warpOptions`` parameter of ``gdal.Warp``. See
            the GDAL Warp documentation for details.

    Returns:
        None

    Raises:
        ValueError if ``pixel_size`` is not a 2 element sequence of numbers.
        ValueError if ``vector_mask_options`` is not None but the
            ``mask_vector_path`` is undefined or doesn't point to a valid
            file.

    """
    _assert_is_valid_pixel_size(target_pixel_size)

    base_raster_info = get_raster_info(base_raster_path)
    if target_sr_wkt is None:
        target_sr_wkt = base_raster_info['projection']

    if target_bb is None:
        # ensure it's a sequence so we can modify it
        working_bb = list(get_raster_info(base_raster_path)['bounding_box'])
        # transform the working_bb if target_sr_wkt is not None
        if target_sr_wkt is not None:
            LOGGER.debug(
                "transforming bounding box from %s ", working_bb)
            working_bb = transform_bounding_box(
                base_raster_info['bounding_box'],
                base_raster_info['projection'], target_sr_wkt)
            LOGGER.debug(
                "transforming bounding to %s ", working_bb)
    else:
        # ensure it's a sequence so we can modify it
        working_bb = list(target_bb)

    # determine the raster size that bounds the input bounding box and then
    # adjust the bounding box to be that size
    target_x_size = int(abs(
        float(working_bb[2] - working_bb[0]) / target_pixel_size[0]))
    target_y_size = int(abs(
        float(working_bb[3] - working_bb[1]) / target_pixel_size[1]))

    # sometimes bounding boxes are numerically perfect, this checks for that
    x_residual = (
        abs(target_x_size * target_pixel_size[0]) -
        (working_bb[2] - working_bb[0]))
    if not numpy.isclose(x_residual, 0.0):
        target_x_size += 1
    y_residual = (
        abs(target_y_size * target_pixel_size[1]) -
        (working_bb[3] - working_bb[1]))
    if not numpy.isclose(y_residual, 0.0):
        target_y_size += 1

    if target_x_size == 0:
        LOGGER.warning(
            "bounding_box is so small that x dimension rounds to 0; "
            "clamping to 1.")
        target_x_size = 1
    if target_y_size == 0:
        LOGGER.warning(
            "bounding_box is so small that y dimension rounds to 0; "
            "clamping to 1.")
        target_y_size = 1

    # this ensures the bounding boxes perfectly fit a multiple of the target
    # pixel size
    working_bb[2] = working_bb[0] + abs(target_pixel_size[0] * target_x_size)
    working_bb[3] = working_bb[1] + abs(target_pixel_size[1] * target_y_size)

    reproject_callback = _make_logger_callback(
        "Warp %.1f%% complete %s")

    warp_options = []
    if n_threads:
        warp_options.append('NUM_THREADS=%d' % n_threads)
    if gdal_warp_options:
        warp_options.extend(gdal_warp_options)

    mask_vector_path = None
    mask_layer_name = None
    mask_vector_where_filter = None
    if vector_mask_options:
        # translate pygeoprocessing terminology into GDAL warp options.
        if 'mask_vector_path' not in vector_mask_options:
            raise ValueError(
                'vector_mask_options passed, but no value for '
                '"mask_vector_path": %s', vector_mask_options)
        mask_vector_path = vector_mask_options['mask_vector_path']
        if not os.path.exists(mask_vector_path):
            raise ValueError(
                'The mask vector at %s was not found.', mask_vector_path)
        if 'mask_layer_name' in vector_mask_options:
            mask_layer_name = vector_mask_options['mask_layer_name']
        if 'mask_vector_where_filter' in vector_mask_options:
            mask_vector_where_filter = (
                vector_mask_options['mask_vector_where_filter'])

    base_raster = gdal.OpenEx(base_raster_path, gdal.OF_RASTER)
    gdal.Warp(
        target_raster_path, base_raster,
        outputBounds=working_bb,
        xRes=abs(target_pixel_size[0]),
        yRes=abs(target_pixel_size[1]),
        resampleAlg=resample_method,
        outputBoundsSRS=target_sr_wkt,
        srcSRS=base_sr_wkt,
        dstSRS=target_sr_wkt,
        multithread=True if warp_options else False,
        warpOptions=warp_options,
        creationOptions=gtiff_creation_options,
        callback=reproject_callback,
        callback_data=[target_raster_path],
        cutlineDSName=mask_vector_path,
        cutlineLayer=mask_layer_name,
        cutlineWhere=mask_vector_where_filter)


def rasterize(
        vector_path, target_raster_path, burn_values=None, option_list=None,
        layer_index=0):
    """Project a vector onto an existing raster.

    Burn the layer at ``layer_index`` in ``vector_path`` to an existing
    raster at ``target_raster_path_band``.

    Parameters:
        vector_path (string): filepath to vector to rasterize.
        target_raster_path (string): path to an existing raster to burn vector
            into.  Can have multiple bands.
        burn_values (list/tuple): optional sequence of values to burn into
            each band of the raster.  If used, should have the same length as
            number of bands at the ``target_raster_path`` raster.  If ``None``
            then ``option_list`` must have a valid value.
        option_list (list/tuple): optional a sequence of burn options, if None
            then a valid value for ``burn_values`` must exist. Otherwise, each
            element is a string of the form:
                "ATTRIBUTE=?": Identifies an attribute field on the features
                    to be used for a burn in value. The value will be burned
                    into all output bands. If specified, ``burn_values``
                    will not be used and can be None.
                "CHUNKYSIZE=?": The height in lines of the chunk to operate
                    on. The larger the chunk size the less times we need to
                    make a pass through all the shapes. If it is not set or
                    set to zero the default chunk size will be used. Default
                    size will be estimated based on the GDAL cache buffer size
                    using formula: cache_size_bytes/scanline_size_bytes, so
                    the chunk will not exceed the cache.
                "ALL_TOUCHED=TRUE/FALSE": May be set to TRUE to set all pixels
                    touched by the line or polygons, not just those whose
                    center is within the polygon or that are selected by
                    Brezenhams line algorithm. Defaults to FALSE.
                "BURN_VALUE_FROM": May be set to "Z" to use the Z values of
                    the geometries. The value from burn_values or the
                    attribute field value is added to this before burning. In
                    default case dfBurnValue is burned as it is (richpsharp:
                    note, I'm not sure what this means, but copied from formal
                    docs). This is implemented properly only for points and
                    lines for now. Polygons will be burned using the Z value
                    from the first point.
                "MERGE_ALG=REPLACE/ADD": REPLACE results in overwriting of
                    value, while ADD adds the new value to the existing
                    raster, suitable for heatmaps for instance.
            Example: ["ATTRIBUTE=npv", "ALL_TOUCHED=TRUE"]

    Returns:
        None

    """
    gdal.PushErrorHandler('CPLQuietErrorHandler')
    raster = gdal.OpenEx(target_raster_path, gdal.GA_Update | gdal.OF_RASTER)
    gdal.PopErrorHandler()
    if raster is None:
        raise ValueError(
            "%s doesn't exist, but needed to rasterize." % target_raster_path)
    vector = gdal.OpenEx(vector_path, gdal.OF_VECTOR)
    layer = vector.GetLayer(layer_index)

    rasterize_callback = _make_logger_callback(
        "RasterizeLayer %.1f%% complete %s")

    if burn_values is None:
        burn_values = []
    if option_list is None:
        option_list = []

    if not burn_values and not option_list:
        raise ValueError(
            "Neither `burn_values` nor `option_list` is set. At least "
            "one must have a value.")

    if not isinstance(burn_values, (list, tuple)):
        raise ValueError(
            "`burn_values` is not a list/tuple, the value passed is '%s'",
            repr(burn_values))

    if not isinstance(option_list, (list, tuple)):
        raise ValueError(
            "`option_list` is not a list/tuple, the value passed is '%s'",
            repr(option_list))

    result = gdal.RasterizeLayer(
        raster, [1], layer, burn_values=burn_values, options=option_list,
        callback=rasterize_callback)
    raster.FlushCache()
    gdal.Dataset.__swig_destroy__(raster)

    if result != 0:
        raise RuntimeError('Rasterize returned a nonzero exit code.')


def calculate_disjoint_polygon_set(
        vector_path, layer_index=0, bounding_box=None):
    """Create a sequence of sets of polygons that don't overlap.

    Determining the minimal number of those sets is an np-complete problem so
    this is an approximation that builds up sets of maximal subsets.

    Parameters:
        vector_path (string): a path to an OGR vector.
        layer_index (int): index of underlying layer in ``vector_path`` to
            calculate disjoint set. Defaults to 0.
        bounding_box (sequence): sequence of floats representing a bounding
            box to filter any polygons by. If a feature in ``vector_path``
            does not intersect this bounding box it will not be considered
            in the disjoint calculation. Coordinates are in the order
            [minx, miny, maxx, maxy].

    Returns:
        subset_list (sequence): sequence of sets of FIDs from vector_path

    """
    vector = gdal.OpenEx(vector_path, gdal.OF_VECTOR)
    vector_layer = vector.GetLayer(layer_index)
    feature_count = vector_layer.GetFeatureCount()

    if feature_count == 0:
        raise RuntimeError('Vector must have geometries but does not: %s'
                           % vector_path)

    last_time = time.time()
    LOGGER.info("build shapely polygon list")
<<<<<<< HEAD

    if not bounding_box:
        bounding_box = [float('-inf'), float('-inf'), float('inf'), float('inf')]

=======
    if bounding_box is None:
        bounding_box = get_vector_info(vector_path)['bounding_box']
>>>>>>> 646b893c
    bounding_box = shapely.prepared.prep(shapely.geometry.box(*bounding_box))

    # As much as I want this to be in a comprehension, a comprehension version
    # of this loop causes python 3.6 to crash on linux in GDAL 2.1.2 (which is
    # what's in the debian:stretch repos.)
    shapely_polygon_lookup = {}
    for poly_feat in vector_layer:
        shapely_polygon_lookup[poly_feat.GetFID()] = (
            shapely.wkb.loads(poly_feat.GetGeometryRef().ExportToWkb()))

<<<<<<< HEAD
    LOGGER.info("build shapely rtree index for %s geometries",
                len(shapely_polygon_lookup))

    # Using the stream generator causes a bunch of low-level windows exceptions
    # to be printed when using faulthandler.  There does not appear to be a
    # solution for this.  See https://github.com/Toblerity/rtree/issues/80
    poly_rtree_index = rtree.index.Index(
        ((poly_fid, poly.bounds, None)
          for poly_fid, poly in shapely_polygon_lookup.items()
          if bounding_box.intersects(poly)),
        interleaved=True)  # (xmin, ymin, xmax, ymax)
=======
    LOGGER.info("build shapely rtree index")
    r_tree_index_stream = [
        (poly_fid, poly.bounds, None)
        for poly_fid, poly in shapely_polygon_lookup.items()
        if bounding_box.intersects(poly)]
    if r_tree_index_stream:
        poly_rtree_index = rtree.index.Index(r_tree_index_stream)
    else:
        LOGGER.warn("no polygons intersected the bounding box")
        return []
>>>>>>> 646b893c

    vector_layer = None
    vector = None
    LOGGER.info(
        'poly feature lookup 100.0%% complete on %s',
        os.path.basename(vector_path))

    LOGGER.info('build poly intersection lookup')
    poly_intersect_lookup = collections.defaultdict(set)
    for poly_index, (poly_fid, poly_geom) in enumerate(
            shapely_polygon_lookup.items()):
        last_time = _invoke_timed_callback(
            last_time, lambda: LOGGER.info(
                "poly intersection lookup approximately %.1f%% complete "
                "on %s", 100.0 * float(poly_index+1) / len(
                    shapely_polygon_lookup), os.path.basename(vector_path)),
            _LOGGING_PERIOD)
        possible_intersection_set = list(poly_rtree_index.intersection(
            poly_geom.bounds))
        # no reason to prep the polygon to intersect itself
        if len(possible_intersection_set) > 1:
            polygon = shapely.prepared.prep(poly_geom)
        else:
            polygon = poly_geom
        for intersect_poly_fid in possible_intersection_set:
            if intersect_poly_fid == poly_fid or polygon.intersects(
                    shapely_polygon_lookup[intersect_poly_fid]):
                poly_intersect_lookup[poly_fid].add(intersect_poly_fid)
        polygon = None
    LOGGER.info(
        'poly intersection feature lookup 100.0%% complete on %s',
        os.path.basename(vector_path))

    # Build maximal subsets
    subset_list = []
    while len(poly_intersect_lookup) > 0:
        # sort polygons by increasing number of intersections
        intersections_list = [
            (len(poly_intersect_set), poly_fid, poly_intersect_set)
            for poly_fid, poly_intersect_set in
            poly_intersect_lookup.items()]
        intersections_list.sort()

        # build maximal subset
        maximal_set = set()
        for _, poly_fid, poly_intersect_set in intersections_list:
            last_time = _invoke_timed_callback(
                last_time, lambda: LOGGER.info(
                    "maximal subset build approximately %.1f%% complete "
                    "on %s", 100.0 * float(
                        feature_count - len(poly_intersect_lookup)) /
                    feature_count, os.path.basename(vector_path)),
                _LOGGING_PERIOD)
            if not poly_intersect_set.intersection(maximal_set):
                # no intersection, add poly_fid to the maximal set and remove
                # the polygon from the lookup
                maximal_set.add(poly_fid)
                del poly_intersect_lookup[poly_fid]
        # remove all the polygons from intersections once they're computed
        for poly_fid, poly_intersect_set in poly_intersect_lookup.items():
            poly_intersect_lookup[poly_fid] = (
                poly_intersect_set.difference(maximal_set))
        subset_list.append(maximal_set)
    LOGGER.info(
        'maximal subset build 100.0%% complete on %s',
        os.path.basename(vector_path))
    return subset_list


def distance_transform_edt(
        base_region_raster_path_band, target_distance_raster_path,
        sampling_distance=(1., 1.), working_dir=None):
    """Calculate the euclidean distance transform on base raster.

    Calculates the euclidean distance transform on the base raster in units of
    pixels multiplied by an optional scalar constant. The implementation is
    based off the algorithm described in:  Meijster, Arnold, Jos BTM Roerdink,
    and Wim H. Hesselink. "A general algorithm for computing distance
    transforms in linear time." Mathematical Morphology and its applications
    to image and signal processing. Springer, Boston, MA, 2002. 331-340.

    The base mask raster represents the area to distance transform from as
    any pixel that is not 0 or nodata. It is computationally convenient to
    calculate the distance transform on the entire raster irrespective of
    nodata placement and thus produces a raster that will have distance
    transform values even in pixels that are nodata in the base.

    Parameters:
        base_region_raster_path_band (tuple): a tuple including file path to a
            raster and the band index to define the base region pixels. Any
            pixel  that is not 0 and nodata are considered to be part of the
            region.
        target_distance_raster_path (string): path to the target raster that
            is the exact euclidean distance transform from any pixel in the
            base raster that is not nodata and not 0. The units are in
            (pixel distance * ``sampling_distance``).
        sampling_distance (tuple/list): an optional parameter used to scale
            the pixel distances when calculating the distance transform.
            Defaults to (1.0, 1.0). First element indicates the distance
            traveled in the x direction when changing a column index, and the
            second element in y when changing a row index. Both values must
            be > 0.
         working_dir (string): If not None, indicates where temporary files
            should be created during this run.

    Returns:
        None

    """
    working_raster_paths = {}
    for raster_prefix in ['region_mask_raster', 'g_raster']:
        with tempfile.NamedTemporaryFile(
                prefix=raster_prefix, suffix='.tif', delete=False,
                dir=working_dir) as tmp_file:
            working_raster_paths[raster_prefix] = tmp_file.name
    nodata = (get_raster_info(base_region_raster_path_band[0])['nodata'])[
        base_region_raster_path_band[1]-1]
    nodata_out = 255

    def mask_op(base_array):
        """Convert base_array to 1 if not 0 and nodata, 0 otherwise."""
        if nodata is not None:
            return ~numpy.isclose(base_array, nodata) & (base_array != 0)
        else:
            return base_array != 0

    if not isinstance(sampling_distance, (tuple, list)):
        raise ValueError(
            "`sampling_distance` should be a tuple/list, instead it's %s" % (
                type(sampling_distance)))

    sample_d_x, sample_d_y = sampling_distance
    if sample_d_x <= 0. or sample_d_y <= 0.:
        raise ValueError(
            "Sample distances must be > 0.0, instead got %s",
            sampling_distance)

    raster_calculator(
        [base_region_raster_path_band], mask_op,
        working_raster_paths['region_mask_raster'], gdal.GDT_Byte, nodata_out,
        calc_raster_stats=False)
    geoprocessing_core._distance_transform_edt(
        working_raster_paths['region_mask_raster'],
        working_raster_paths['g_raster'], sampling_distance[0],
        sampling_distance[1], target_distance_raster_path)

    for path in working_raster_paths.values():
        try:
            os.remove(path)
        except OSError:
            LOGGER.warning("couldn't remove file %s", path)


def _next_regular(base):
    """
    Find the next regular number greater than or equal to base.

    Regular numbers are composites of the prime factors 2, 3, and 5.
    Also known as 5-smooth numbers or Hamming numbers, these are the optimal
    size for inputs to FFTPACK.

    This source was taken directly from scipy.signaltools and saves us from
    having to access a protected member in a library that could change in
    future releases:

    https://github.com/scipy/scipy/blob/v0.17.1/scipy/signal/signaltools.py#L211

    Parameters:
        base (int): a positive integer to start to find the next Hamming
            number.

    Returns:
        The next regular number greater than or equal to ``base``.

    """
    if base <= 6:
        return base

    # Quickly check if it's already a power of 2
    if not (base & (base-1)):
        return base

    match = float('inf')  # Anything found will be smaller
    p5 = 1
    while p5 < base:
        p35 = p5
        while p35 < base:
            # Ceiling integer division, avoiding conversion to float
            # (quotient = ceil(base / p35))
            quotient = -(-base // p35)

            # Quickly find next power of 2 >= quotient
            p2 = 2**((quotient - 1).bit_length())

            N = p2 * p35
            if N == base:
                return N
            elif N < match:
                match = N
            p35 *= 3
            if p35 == base:
                return p35
        if p35 < match:
            match = p35
        p5 *= 5
        if p5 == base:
            return p5
    if p5 < match:
        match = p5
    return match


def convolve_2d(
        signal_path_band, kernel_path_band, target_path,
        ignore_nodata=False, mask_nodata=True, normalize_kernel=False,
        target_datatype=gdal.GDT_Float64,
        target_nodata=None,
        gtiff_creation_options=DEFAULT_GTIFF_CREATION_OPTIONS,
        n_threads=1, working_dir=None):
    """Convolve 2D kernel over 2D signal.

    Convolves the raster in ``kernel_path_band`` over ``signal_path_band``.
    Nodata values are treated as 0.0 during the convolution and masked to
    nodata for the output result where ``signal_path`` has nodata.

    Parameters:
        signal_path_band (tuple): a 2 tuple of the form
            (filepath to signal raster, band index).
        kernel_path_band (tuple): a 2 tuple of the form
            (filepath to kernel raster, band index).
        target_path (string): filepath to target raster that's the convolution
            of signal with kernel.  Output will be a single band raster of
            same size and projection as ``signal_path_band``. Any nodata pixels
            that align with ``signal_path_band`` will be set to nodata.
        ignore_nodata (boolean): If true, any pixels that are equal to
            ``signal_path_band``'s nodata value are not included when averaging
            the convolution filter.
        normalize_kernel (boolean): If true, the result is divided by the
            sum of the kernel.
        mask_nodata (boolean): If true, ``target_path`` raster's output is
            nodata where ``signal_path_band``'s pixels were nodata.
        target_datatype (GDAL type): a GDAL raster type to set the output
            raster type to, as well as the type to calculate the convolution
            in.  Defaults to GDT_Float64.  Note unsigned byte is not
            supported.
        target_nodata (int/float): nodata value to set on output raster.
            If ``target_datatype`` is not gdal.GDT_Float64, this value must
            be set.  Otherwise defaults to the minimum value of a float32.
        gtiff_creation_options (sequence): an argument list that will be
            passed to the GTiff driver for creating ``target_path``.  Useful
            for blocksizes, compression, and more.
        n_threads (int): number of computational threads to devote to
            convolution. A value of 1 will have a single thread calculate the
            FFTs and read from/write to disk. Any value > 1 will spawn
            processes to calculate separable FFTs in parallel while one thread
            manages the reads and writes.
         working_dir (string): If not None, indicates where temporary files
            should be created during this run.

    Returns:
        None

    """
    _gdal_type_to_numpy_lookup = {
        gdal.GDT_Byte: numpy.int8,
        gdal.GDT_Int16: numpy.int16,
        gdal.GDT_Int32: numpy.int32,
        gdal.GDT_UInt16: numpy.uint16,
        gdal.GDT_UInt32: numpy.uint32,
        gdal.GDT_Float32: numpy.float32,
        gdal.GDT_Float64: numpy.float64,
    }
    if target_datatype is not gdal.GDT_Float64 and target_nodata is None:
        raise ValueError(
            "`target_datatype` is set, but `target_nodata` is None. "
            "`target_nodata` must be set if `target_datatype` is not "
            "`gdal.GDT_Float64`.  `target_nodata` is set to None.")
    if target_nodata is None:
        target_nodata = numpy.finfo(numpy.float32).min
    new_raster_from_base(
        signal_path_band[0], target_path, target_datatype, [target_nodata],
        fill_value_list=[0],
        gtiff_creation_options=gtiff_creation_options)

    signal_raster_info = get_raster_info(signal_path_band[0])
    kernel_raster_info = get_raster_info(kernel_path_band[0])

    n_cols_signal, n_rows_signal = signal_raster_info['raster_size']
    n_cols_kernel, n_rows_kernel = kernel_raster_info['raster_size']
    s_path_band = signal_path_band
    k_path_band = kernel_path_band
    s_nodata = signal_raster_info['nodata'][0]

    # we need the original signal raster info because we want the output to
    # be clipped and NODATA masked to it
    signal_raster = gdal.OpenEx(signal_path_band[0], gdal.OF_RASTER)
    signal_band = signal_raster.GetRasterBand(signal_path_band[1])
    target_raster = gdal.OpenEx(target_path, gdal.OF_RASTER | gdal.GA_Update)
    target_band = target_raster.GetRasterBand(1)

    # if we're ignoring nodata, we need to make a parallel convolved signal
    # of the nodata mask
    if s_nodata is not None and ignore_nodata:
        mask_dir = tempfile.mkdtemp(dir=working_dir)
        mask_raster_path = os.path.join(mask_dir, 'convolved_mask.tif')
        new_raster_from_base(
            signal_path_band[0], mask_raster_path, gdal.GDT_Float32,
            [-1.0], fill_value_list=[0],
            gtiff_creation_options=gtiff_creation_options)
        mask_raster = gdal.OpenEx(
            mask_raster_path, gdal.GA_Update | gdal.OF_RASTER)
        mask_band = mask_raster.GetRasterBand(1)

    LOGGER.info('starting convolve')
    last_time = time.time()

    # calculate the kernel sum for normalization
    kernel_nodata = kernel_raster_info['nodata'][0]
    kernel_sum = 0.0
    for _, kernel_block in iterblocks(kernel_path_band):
        if kernel_nodata is not None and ignore_nodata:
            kernel_block[numpy.isclose(kernel_block, kernel_nodata)] = 0.0
        kernel_sum += numpy.sum(kernel_block)

    # process workers is 1 - number of threads because we count the current
    # thread
    if n_threads > 1:
        WorkerConstructor = multiprocessing.Process
    else:
        WorkerConstructor = threading.Thread

    # limit the size of the write queue so we don't accidentally load a whole
    # array into memory, work queue is okay because it's only passing block
    # indexes
    work_queue = multiprocessing.Queue()
    write_queue = multiprocessing.Queue(n_threads * 2)

    worker_list = []
    for worker_id in range(max(1, n_threads-1)):
        worker = WorkerConstructor(
            target=_convolve_2d_worker,
            args=(
                signal_path_band, kernel_path_band,
                ignore_nodata, normalize_kernel,
                work_queue, write_queue))
        worker.daemon = True
        worker.start()
        worker_list.append(worker)

    n_blocks = 0
    for signal_offset in iterblocks(s_path_band, offset_only=True):
        for kernel_offset in iterblocks(k_path_band, offset_only=True):
            work_queue.put((signal_offset, kernel_offset))
            n_blocks += 1
    for _ in range(max(1, n_threads-1)):
        # signal end to worker
        work_queue.put(None)

    # used to count how many workers are still running
    n_active_workers = max(1, n_threads-1)
    n_blocks_processed = 0
    while True:
        write_payload = write_queue.get()
        if write_payload:
            (index_dict, result, mask_result,
             left_index_raster, right_index_raster,
             top_index_raster, bottom_index_raster,
             left_index_result, right_index_result,
             top_index_result, bottom_index_result) = write_payload
        else:
            n_active_workers -= 1
            if n_active_workers == 0:
                break
            continue

        # read the current so we can add to it
        current_output = target_band.ReadAsArray(**index_dict)
        # read the signal block so we know where the nodata are
        potential_nodata_signal_array = signal_band.ReadAsArray(
            **index_dict)
        output_array = numpy.empty(
            current_output.shape, dtype=numpy.float32)

        valid_mask = numpy.ones(
            potential_nodata_signal_array.shape, dtype=bool)
        # guard against a None nodata value
        if s_nodata is not None and mask_nodata:
            valid_mask[:] = (
                potential_nodata_signal_array != s_nodata)
        output_array[:] = target_nodata
        output_array[valid_mask] = (
            (result[top_index_result:bottom_index_result,
                    left_index_result:right_index_result])[valid_mask] +
            current_output[valid_mask])

        target_band.WriteArray(
            output_array, xoff=index_dict['xoff'],
            yoff=index_dict['yoff'])

        if s_nodata is not None and ignore_nodata:
            # we'll need to save off the mask convolution so we can divide
            # it in total later
            current_mask = mask_band.ReadAsArray(**index_dict)
            output_array[valid_mask] = (
                (mask_result[
                    top_index_result:bottom_index_result,
                    left_index_result:right_index_result])[valid_mask] +
                current_mask[valid_mask])
            mask_band.WriteArray(
                output_array, xoff=index_dict['xoff'],
                yoff=index_dict['yoff'])

        n_blocks_processed += 1
        last_time = _invoke_timed_callback(
            last_time, lambda: LOGGER.info(
                "convolution worker approximately %.1f%% complete on %s",
                100.0 * float(n_blocks_processed) / (n_blocks),
                os.path.basename(target_path)),
            _LOGGING_PERIOD)

    LOGGER.info(
        "convolution worker 100.0%% complete on %s",
        os.path.basename(target_path))
    target_band.FlushCache()
    target_raster.FlushCache()
    if s_nodata is not None and ignore_nodata:
        LOGGER.info(
            "need to normalize result so nodata values are not included")
        mask_pixels_processed = 0
        mask_band.FlushCache()
        mask_raster.FlushCache()
        for target_offset_data in iterblocks(
                (target_path, 1), offset_only=True):
            target_block = target_band.ReadAsArray(
                **target_offset_data).astype(
                    _gdal_type_to_numpy_lookup[target_datatype])
            mask_block = mask_band.ReadAsArray(**target_offset_data)
            if mask_nodata:
                valid_mask = ~numpy.isclose(target_block, target_nodata)
            else:
                valid_mask = numpy.ones(target_block.shape, dtype=numpy.bool)
            # divide the target_band by the mask_band
            target_block[valid_mask] /= mask_block[valid_mask]

            # scale by kernel sum if necessary since mask division will
            # automatically normalize kernel
            if not normalize_kernel:
                target_block[valid_mask] *= kernel_sum

            target_band.WriteArray(
                target_block, xoff=target_offset_data['xoff'],
                yoff=target_offset_data['yoff'])

            mask_pixels_processed += target_block.size
            last_time = _invoke_timed_callback(
                last_time, lambda: LOGGER.info(
                    "convolution nodata normalizer approximately %.1f%% "
                    "complete on %s", 100.0 * float(mask_pixels_processed) / (
                        n_cols_signal * n_rows_signal),
                    os.path.basename(target_path)),
                _LOGGING_PERIOD)
        # delete the mask raster
        gdal.Dataset.__swig_destroy__(mask_raster)
        os.remove(mask_raster_path)
        LOGGER.info(
            "convolution nodata normalize 100.0%% complete on %s",
            os.path.basename(target_path))

    for worker in worker_list:
        worker.join(_MAX_TIMEOUT)
        if n_threads > 1:
            worker.terminate()
    target_band.FlushCache()
    target_raster.FlushCache()
    gdal.Dataset.__swig_destroy__(target_raster)
    target_band = None
    target_raster = None


def iterblocks(
        raster_path_band, largest_block=_LARGEST_ITERBLOCK,
        offset_only=False):
    """Iterate across all the memory blocks in the input raster.

    Result is a generator of block location information and numpy arrays.

    This is especially useful when a single value needs to be derived from the
    pixel values in a raster, such as the sum total of all pixel values, or
    a sequence of unique raster values.  In such cases, ``raster_local_op``
    is overkill, since it writes out a raster.

    As a generator, this can be combined multiple times with itertools.izip()
    to iterate 'simultaneously' over multiple rasters, though the user should
    be careful to do so only with prealigned rasters.

    Parameters:
        raster_path_band (tuple): a path/band index tuple to indicate
            which raster band iterblocks should iterate over.
        largest_block (int): Attempts to iterate over raster blocks with
            this many elements.  Useful in cases where the blocksize is
            relatively small, memory is available, and the function call
            overhead dominates the iteration.  Defaults to 2**20.  A value of
            anything less than the original blocksize of the raster will
            result in blocksizes equal to the original size.
        offset_only (boolean): defaults to False, if True ``iterblocks`` only
            returns offset dictionary and doesn't read any binary data from
            the raster.  This can be useful when iterating over writing to
            an output.

    Yields:
        If ``offset_only`` is false, on each iteration, a tuple containing a
        dict of block data and a 2-dimensional numpy array are
        yielded. The dict of block data has these attributes:

            data['xoff'] - The X offset of the upper-left-hand corner of the
                block.
            data['yoff'] - The Y offset of the upper-left-hand corner of the
                block.
            data['win_xsize'] - The width of the block.
            data['win_ysize'] - The height of the block.

        If ``offset_only`` is True, the function returns only the block offset
            data and does not attempt to read binary data from the raster.

    """
    if not _is_raster_path_band_formatted(raster_path_band):
        raise ValueError(
            "`raster_path_band` not formatted as expected.  Expects "
            "(path, band_index), received %s" % repr(raster_path_band))
    raster = gdal.OpenEx(raster_path_band[0], gdal.OF_RASTER)
    band = raster.GetRasterBand(raster_path_band[1])
    block = band.GetBlockSize()
    cols_per_block = block[0]
    rows_per_block = block[1]

    n_cols = raster.RasterXSize
    n_rows = raster.RasterYSize

    block_area = cols_per_block * rows_per_block
    # try to make block wider
    if int(largest_block / block_area) > 0:
        width_factor = int(largest_block / block_area)
        cols_per_block *= width_factor
        if cols_per_block > n_cols:
            cols_per_block = n_cols
        block_area = cols_per_block * rows_per_block
    # try to make block taller
    if int(largest_block / block_area) > 0:
        height_factor = int(largest_block / block_area)
        rows_per_block *= height_factor
        if rows_per_block > n_rows:
            rows_per_block = n_rows

    n_col_blocks = int(math.ceil(n_cols / float(cols_per_block)))
    n_row_blocks = int(math.ceil(n_rows / float(rows_per_block)))

    for row_block_index in range(n_row_blocks):
        row_offset = row_block_index * rows_per_block
        row_block_width = n_rows - row_offset
        if row_block_width > rows_per_block:
            row_block_width = rows_per_block
        for col_block_index in range(n_col_blocks):
            col_offset = col_block_index * cols_per_block
            col_block_width = n_cols - col_offset
            if col_block_width > cols_per_block:
                col_block_width = cols_per_block

            offset_dict = {
                'xoff': col_offset,
                'yoff': row_offset,
                'win_xsize': col_block_width,
                'win_ysize': row_block_width,
            }
            if offset_only:
                yield offset_dict
            else:
                yield (offset_dict, band.ReadAsArray(**offset_dict))

    band = None
    gdal.Dataset.__swig_destroy__(raster)
    raster = None


def transform_bounding_box(
        bounding_box, base_ref_wkt, target_ref_wkt, edge_samples=11):
    """Transform input bounding box to output projection.

    This transform accounts for the fact that the reprojected square bounding
    box might be warped in the new coordinate system.  To account for this,
    the function samples points along the original bounding box edges and
    attempts to make the largest bounding box around any transformed point
    on the edge whether corners or warped edges.

    Parameters:
        bounding_box (sequence): a sequence of 4 coordinates in ``base_epsg``
            coordinate system describing the bound in the order
            [xmin, ymin, xmax, ymax].
        base_ref_wkt (string): the spatial reference of the input coordinate
            system in Well Known Text.
        target_ref_wkt (string): the spatial reference of the desired output
            coordinate system in Well Known Text.
        edge_samples (int): the number of interpolated points along each
            bounding box edge to sample along. A value of 2 will sample just
            the corners while a value of 3 will also sample the corners and
            the midpoint.

    Returns:
        A list of the form [xmin, ymin, xmax, ymax] that describes the largest
        fitting bounding box around the original warped bounding box in
        ``new_epsg`` coordinate system.

    """
    base_ref = osr.SpatialReference()
    base_ref.ImportFromWkt(base_ref_wkt)

    target_ref = osr.SpatialReference()
    target_ref.ImportFromWkt(target_ref_wkt)

    transformer = osr.CoordinateTransformation(base_ref, target_ref)

    def _transform_point(point):
        """Transform an (x,y) point tuple from base_ref to target_ref."""
        trans_x, trans_y, _ = (transformer.TransformPoint(*point))
        return (trans_x, trans_y)

    # The following list comprehension iterates over each edge of the bounding
    # box, divides each edge into ``edge_samples`` number of points, then
    # reduces that list to an appropriate ``bounding_fn`` given the edge.
    # For example the left edge needs to be the minimum x coordinate so
    # we generate ``edge_samples` number of points between the upper left and
    # lower left point, transform them all to the new coordinate system
    # then get the minimum x coordinate "min(p[0] ...)" of the batch.
    # points are numbered from 0 starting upper right as follows:
    # 0--3
    # |  |
    # 1--2
    p_0 = numpy.array((bounding_box[0], bounding_box[3]))
    p_1 = numpy.array((bounding_box[0], bounding_box[1]))
    p_2 = numpy.array((bounding_box[2], bounding_box[1]))
    p_3 = numpy.array((bounding_box[2], bounding_box[3]))
    transformed_bounding_box = [
        bounding_fn(
            [_transform_point(
                p_a * v + p_b * (1 - v)) for v in numpy.linspace(
                    0, 1, edge_samples)])
        for p_a, p_b, bounding_fn in [
            (p_0, p_1, lambda p_list: min([p[0] for p in p_list])),
            (p_1, p_2, lambda p_list: min([p[1] for p in p_list])),
            (p_2, p_3, lambda p_list: max([p[0] for p in p_list])),
            (p_3, p_0, lambda p_list: max([p[1] for p in p_list]))]]
    return transformed_bounding_box


def merge_rasters(
        raster_path_list, target_path, bounding_box=None, target_nodata=None,
        gtiff_creation_options=DEFAULT_GTIFF_CREATION_OPTIONS):
    """Merge the given rasters into a single raster.

    This operation creates a mosaic of the rasters in ``raster_path_list``.
    The result is a raster of the size of the union of the bounding box of
    the inputs where the contents of each raster's bands are copied into the
    correct georeferenced target's bands.

    Note the input rasters must be in the same projection, same pixel size,
    same number of bands, and same datatype. If any of these are not true,
    the operation raises a ValueError with an appropriate error message.

    Parameters:
        raster_path_list (sequence): list of file paths to rasters
        target_path (string): path to the geotiff file that will be created
            by this operation.
        bounding_box (sequence): if not None, clip target path to be within
            these bounds. Format is [minx,miny,maxx,maxy]
        target_nodata (float): if not None, set the target raster's nodata
            value to this. Otherwise use the shared nodata value in the
            ``raster_path_list``. It is an error if different rasters in
            ``raster_path_list`` have different nodata values and
            ``target_nodata`` is None.
        gtiff_creation_options (sequence): this is an argument list that will
            be passed to the GTiff driver.  Useful for blocksizes,
            compression, and more.

    Returns:
        None.

    """
    raster_info_list = [
        get_raster_info(path) for path in raster_path_list]
    pixel_size_set = set([
        x['pixel_size'] for x in raster_info_list])
    if len(pixel_size_set) != 1:
        raise ValueError(
            "Pixel sizes of all rasters are not the same. "
            "Here's the sizes: %s" % str([
                (path, x['pixel_size']) for path, x in zip(
                    raster_path_list, raster_info_list)]))
    n_bands_set = set([x['n_bands'] for x in raster_info_list])
    if len(n_bands_set) != 1:
        raise ValueError(
            "Number of bands per raster are not the same. "
            "Here's the band counts: %s" % str([
                (path, x['n_bands']) for path, x in zip(
                    raster_path_list, raster_info_list)]))

    datatype_set = set([x['datatype'] for x in raster_info_list])
    if len(datatype_set) != 1:
        raise ValueError(
            "Rasters have different datatypes. "
            "Here's the datatypes: %s" % str([
                (path, x['datatype']) for path, x in zip(
                    raster_path_list, raster_info_list)]))

    if target_nodata is None:
        nodata_set = set([x['nodata'][0] for x in raster_info_list])
        if len(nodata_set) != 1:
            raise ValueError(
                "Nodata per raster are not the same. "
                "Path and nodata values: %s" % str([
                    (path, x['nodata']) for path, x in zip(
                        raster_path_list, raster_info_list)]))

    projection_set = set([x['projection'] for x in raster_info_list])
    if len(projection_set) != 1:
        raise ValueError(
            "Projections are not identical. Here's the projections: %s" % str(
                [(path, x['projection']) for path, x in zip(
                    raster_path_list, raster_info_list)]))

    pixeltype_set = set()
    for path in raster_path_list:
        raster = gdal.OpenEx(path, gdal.OF_RASTER)
        band = raster.GetRasterBand(1)
        metadata = band.GetMetadata('IMAGE_STRUCTURE')
        band = None
        if 'PIXELTYPE' in metadata:
            pixeltype_set.add('PIXELTYPE=' + metadata['PIXELTYPE'])
        else:
            pixeltype_set.add(None)
    if len(pixeltype_set) != 1:
        raise ValueError(
            "PIXELTYPE different between rasters."
            "Here is the set of types (should only have 1): %s" % str(
                pixeltype_set))

    bounding_box_list = [x['bounding_box'] for x in raster_info_list]
    target_bounding_box = merge_bounding_box_list(bounding_box_list, 'union')
    if bounding_box is not None:
        LOGGER.debug("target bounding_box %s", target_bounding_box)
        target_bounding_box = merge_bounding_box_list(
            [target_bounding_box, bounding_box], 'intersection')
        LOGGER.debug("bounding_box %s", bounding_box)
        LOGGER.debug("merged target bounding_box %s", target_bounding_box)

    driver = gdal.GetDriverByName('GTiff')
    target_pixel_size = pixel_size_set.pop()
    n_cols = int(math.ceil(abs(
        (target_bounding_box[2]-target_bounding_box[0]) /
        target_pixel_size[0])))
    n_rows = int(math.ceil(abs(
        (target_bounding_box[3]-target_bounding_box[1]) /
        target_pixel_size[1])))

    target_geotransform = [
        target_bounding_box[0], target_pixel_size[0], 0,
        target_bounding_box[1], 0, target_pixel_size[1]]

    # I haven't been able to get the geotransform to ever have a negative x
    # or positive y, but there's nothing in the spec that would restrict it
    # so we still test here.
    if target_pixel_size[0] < 0:
        target_geotransform[0] = target_bounding_box[2]
    if target_pixel_size[1] < 0:
        target_geotransform[3] = target_bounding_box[3]

    # there's only one element in the sets so okay to pop right in the call,
    # we won't need it after anyway
    n_bands = n_bands_set.pop()
    target_raster = driver.Create(
        target_path, n_cols, n_rows, n_bands,
        datatype_set.pop(), options=gtiff_creation_options)
    target_raster.SetProjection(raster.GetProjection())
    target_raster.SetGeoTransform(target_geotransform)
    if target_nodata is None:
        nodata = nodata_set.pop()
    else:
        nodata = target_nodata
    # consider what to do if rasters have nodata defined, but do not fill
    # up the mosaic.
    if nodata is not None:
        # geotiffs only have 1 nodata value set through the band
        target_raster.GetRasterBand(1).SetNoDataValue(nodata)
        for band_index in range(n_bands):
            target_raster.GetRasterBand(band_index+1).Fill(nodata)
    target_band_list = [
        target_raster.GetRasterBand(band_index) for band_index in range(
            1, n_bands+1)]

    # the raster was left over from checking pixel types, remove it after
    raster = None

    for raster_info, raster_path in zip(raster_info_list, raster_path_list):
        # figure out where raster_path starts w/r/t target_raster
        raster_start_x = int((
            raster_info['geotransform'][0] -
            target_geotransform[0]) / target_pixel_size[0])
        raster_start_y = int((
            raster_info['geotransform'][3] -
            target_geotransform[3]) / target_pixel_size[1])
        for band_offset in range(n_bands):
            for offset_info, data_block in iterblocks(
                    (raster_path, band_offset+1)):
                # its possible the block reads in coverage that is outside the
                # target bounds entirely. nothing to do but skip
                if offset_info['yoff'] + raster_start_y > n_rows:
                    continue
                if offset_info['xoff'] + raster_start_x > n_cols:
                    continue
                if (offset_info['xoff'] + raster_start_x +
                        offset_info['win_xsize'] < 0):
                    continue
                if (offset_info['yoff'] + raster_start_y +
                        offset_info['win_ysize'] < 0):
                    continue

                # invariant: the window described in ``offset_info``
                # intersects with the target raster.

                # check to see if window hangs off the left/top part of raster
                # and determine how far to adjust down
                x_clip_min = 0
                if raster_start_x + offset_info['xoff'] < 0:
                    x_clip_min = abs(raster_start_x + offset_info['xoff'])
                y_clip_min = 0
                if raster_start_y + offset_info['yoff'] < 0:
                    y_clip_min = abs(raster_start_y + offset_info['yoff'])
                x_clip_max = 0

                # check if window hangs off right/bottom part of target raster
                if (offset_info['xoff'] + raster_start_x +
                        offset_info['win_xsize'] >= n_cols):
                    x_clip_max = (
                        offset_info['xoff'] + raster_start_x +
                        offset_info['win_xsize'] - n_cols)
                y_clip_max = 0

                if (offset_info['yoff'] + raster_start_y +
                        offset_info['win_ysize'] >= n_rows):
                    y_clip_max = (
                        offset_info['yoff'] + raster_start_y +
                        offset_info['win_ysize'] - n_rows)

                target_band_list[band_offset].WriteArray(
                    data_block[
                        y_clip_min:offset_info['win_ysize']-y_clip_max,
                        x_clip_min:offset_info['win_xsize']-x_clip_max],
                    xoff=offset_info['xoff']+raster_start_x+x_clip_min,
                    yoff=offset_info['yoff']+raster_start_y+y_clip_min)

    del target_band_list[:]
    target_raster = None


def mask_raster(
        base_raster_path_band, mask_vector_path, target_mask_raster_path,
        mask_layer_index=0, target_mask_value=None, working_dir=None,
        all_touched=False,
        gtiff_creation_options=DEFAULT_GTIFF_CREATION_OPTIONS):
    """
    Mask a raster band with a given vector.

    Parameters:
        base_raster_path_band (tuple): a (path, band number) tuple indicating
            the data to mask.
        mask_vector_path (path): path to a vector that will be used to mask
            anything outside of the polygon that overlaps with
            ``base_raster_path_band`` to ``target_mask_value`` if defined or
            else ``base_raster_path_band``'s nodata value.
        target_mask_raster_path (str): path to desired target raster that
            is a copy of ``base_raster_path_band`` except any pixels that do
            not intersect with ``mask_vector_path`` are set to
            ``target_mask_value`` or ``base_raster_path_band``'s nodata value
            if ``target_mask_value`` is None.
        mask_layer_index (str): this layer is used as the mask geometry layer
            in ``mask_vector_path``, defautl is 0.
        target_mask_value (numeric): If not None, this value is written to
            any pixel in ``base_raster_path_band`` that does not intersect
            with ``mask_vector_path``. Otherwise the nodata value of
            ``base_raster_path_band`` is used.
        working_dir (str): this is a path to a directory that can be used to
            hold temporary files required to complete this operation.
        all_touched (bool): if False, a pixel is only masked if its centroid
            intersects with the mask. If True a pixel is masked if any point
            of the pixel intersects the polygon mask.
        gtiff_creation_options (sequence): this is an argument list that will
            be passed to the GTiff driver defined by the GDAL GTiff spec.

    Returns:
        None.

    """
    with tempfile.NamedTemporaryFile(
            prefix='mask_raster', delete=False, suffix='.tif',
            dir=working_dir) as mask_raster_file:
        mask_raster_path = mask_raster_file.name

    new_raster_from_base(
        base_raster_path_band[0], mask_raster_path, gdal.GDT_Byte, [255],
        fill_value_list=[0], gtiff_creation_options=gtiff_creation_options)

    base_raster_info = get_raster_info(base_raster_path_band[0])

    rasterize(
        mask_vector_path, mask_raster_path, burn_values=[1],
        layer_index=mask_layer_index,
        option_list=[('ALL_TOUCHED=%s' % all_touched).upper()])

    base_nodata = base_raster_info['nodata'][base_raster_path_band[1]-1]

    if target_mask_value is None:
        mask_value = base_nodata
        if mask_value is None:
            LOGGER.warn(
                "No mask value was passed and target nodata is undefined, "
                "defaulting to 0 as the target mask value.")
            mask_value = 0
    else:
        mask_value = target_mask_value

    def mask_op(base_array, mask_array):
        result = numpy.copy(base_array)
        result[mask_array == 0] = mask_value
        return result

    raster_calculator(
        [base_raster_path_band, (mask_raster_path, 1)], mask_op,
        target_mask_raster_path, base_raster_info['datatype'], base_nodata,
        gtiff_creation_options=gtiff_creation_options)

    os.remove(mask_raster_path)


def _invoke_timed_callback(
        reference_time, callback_lambda, callback_period):
    """Invoke callback if a certain amount of time has passed.

    This is a convenience function to standardize update callbacks from the
    module.

    Parameters:
        reference_time (float): time to base ``callback_period`` length from.
        callback_lambda (lambda): function to invoke if difference between
            current time and ``reference_time`` has exceeded
            ``callback_period``.
        callback_period (float): time in seconds to pass until
            ``callback_lambda`` is invoked.

    Returns:
        ``reference_time`` if ``callback_lambda`` not invoked, otherwise the
        time when ``callback_lambda`` was invoked.

    """
    current_time = time.time()
    if current_time - reference_time > callback_period:
        callback_lambda()
        return current_time
    return reference_time


def _gdal_to_numpy_type(band):
    """Calculate the equivalent numpy datatype from a GDAL raster band type.

    This function doesn't handle complex or unknown types.  If they are
    passed in, this function will raise a ValueError.

    Parameters:
        band (gdal.Band): GDAL Band

    Returns:
        numpy_datatype (numpy.dtype): equivalent of band.DataType

    """
    # doesn't include GDT_Byte because that's a special case
    base_gdal_type_to_numpy = {
        gdal.GDT_Int16: numpy.int16,
        gdal.GDT_Int32: numpy.int32,
        gdal.GDT_UInt16: numpy.uint16,
        gdal.GDT_UInt32: numpy.uint32,
        gdal.GDT_Float32: numpy.float32,
        gdal.GDT_Float64: numpy.float64,
    }

    if band.DataType in base_gdal_type_to_numpy:
        return base_gdal_type_to_numpy[band.DataType]

    if band.DataType != gdal.GDT_Byte:
        raise ValueError("Unsupported DataType: %s" % str(band.DataType))

    # band must be GDT_Byte type, check if it is signed/unsigned
    metadata = band.GetMetadata('IMAGE_STRUCTURE')
    if 'PIXELTYPE' in metadata and metadata['PIXELTYPE'] == 'SIGNEDBYTE':
        return numpy.int8
    return numpy.uint8


def merge_bounding_box_list(bounding_box_list, bounding_box_mode):
    """Create a single bounding box by union or intersection of the list.

    Parameters:
        bounding_box_list (sequence): a sequence of bounding box coordinates
            in the order [minx,miny,maxx,maxy].
        mode (string): either 'union' or 'intersection' for the corresponding
            reduction mode.

    Returns:
        A four tuple bounding box that is the union or intersection of the
            input bounding boxes.

    Raises:
        ValueError if the bounding boxes in ``bounding_box_list`` do not
            intersect if the ``bounding_box_mode`` is 'intersection'.

    """
    def _merge_bounding_boxes(bb1, bb2, mode):
        """Merge two bounding boxes through union or intersection.

        Parameters:
            bb1, bb2 (sequence): sequence of float representing bounding box
                in the form bb=[minx,miny,maxx,maxy]
            mode (string); one of 'union' or 'intersection'

        Returns:
            Reduced bounding box of bb1/bb2 depending on mode.

        """
        def _less_than_or_equal(x_val, y_val):
            return x_val if x_val <= y_val else y_val

        def _greater_than(x_val, y_val):
            return x_val if x_val > y_val else y_val

        if mode == "union":
            comparison_ops = [
                _less_than_or_equal, _less_than_or_equal,
                _greater_than, _greater_than]
        if mode == "intersection":
            comparison_ops = [
                _greater_than, _greater_than,
                _less_than_or_equal, _less_than_or_equal]

        bb_out = [op(x, y) for op, x, y in zip(comparison_ops, bb1, bb2)]
        return bb_out

    result_bb = reduce(
        functools.partial(_merge_bounding_boxes, mode=bounding_box_mode),
        bounding_box_list)
    if result_bb[0] > result_bb[2] or result_bb[1] > result_bb[3]:
        raise ValueError(
            "Bounding boxes do not intersect. Base list: %s mode: %s "
            " result: %s" % (bounding_box_list, bounding_box_mode, result_bb))
    return result_bb


def _make_logger_callback(message):
    """Build a timed logger callback that prints ``message`` replaced.

    Parameters:
        message (string): a string that expects 2 placement %% variables,
            first for % complete from ``df_complete``, second from
            ``p_progress_arg[0]``.

    Returns:
        Function with signature:
            logger_callback(df_complete, psz_message, p_progress_arg)

    """
    def logger_callback(df_complete, _, p_progress_arg):
        """Argument names come from the GDAL API for callbacks."""
        try:
            current_time = time.time()
            if ((current_time - logger_callback.last_time) > 5.0 or
                    (df_complete == 1.0 and
                     logger_callback.total_time >= 5.0)):
                # In some multiprocess applications I was encountering a
                # ``p_progress_arg`` of None. This is unexpected and I suspect
                # was an issue for some kind of GDAL race condition. So I'm
                # guarding against it here and reporting an appropriate log
                # if it occurs.
                if p_progress_arg:
                    LOGGER.info(message, df_complete * 100, p_progress_arg[0])
                else:
                    LOGGER.info(
                        'p_progress_arg is None df_complete: %s, message: %s',
                        df_complete, message)
                logger_callback.last_time = current_time
                logger_callback.total_time += current_time
        except AttributeError:
            logger_callback.last_time = time.time()
            logger_callback.total_time = 0.0
        except:
            LOGGER.exception("Unhandled error occurred while logging "
                             "progress.  df_complete: %s, p_progress_arg: %s",
                             df_complete, p_progress_arg)

    return logger_callback


def _is_raster_path_band_formatted(raster_path_band):
    """Return true if raster path band is a (str, int) tuple/list."""
    if not isinstance(raster_path_band, (list, tuple)):
        return False
    elif len(raster_path_band) != 2:
        return False
    elif not isinstance(raster_path_band[0], basestring):
        return False
    elif not isinstance(raster_path_band[1], int):
        return False
    else:
        return True


def _make_fft_cache():
    """Create a helper function to remember the last computed fft."""
    def _fft_cache(fshape, xoff, yoff, data_block):
        """Remember the last computed fft.

        Parameters:
            fshape (numpy.ndarray): shape of fft
            xoff,yoff (int): offsets of the data block
            data_block (numpy.ndarray): the 2D array to calculate the FFT
                on if not already calculated.

        Returns:
            fft transformed data_block of fshape size.

        """
        cache_key = (fshape[0], fshape[1], xoff, yoff)
        if cache_key != _fft_cache.key:
            _fft_cache.cache = numpy.fft.rfftn(data_block, fshape)
            _fft_cache.key = cache_key
        return _fft_cache.cache

    _fft_cache.cache = None
    _fft_cache.key = None
    return _fft_cache


def _convolve_2d_worker(
        signal_path_band, kernel_path_band,
        ignore_nodata, normalize_kernel,
        work_queue, write_queue):
    """Worker function to be used by ``convolve_2d``.

    Parameters:
        Parameters:
        signal_path_band (tuple): a 2 tuple of the form
            (filepath to signal raster, band index).
        kernel_path_band (tuple): a 2 tuple of the form
            (filepath to kernel raster, band index).
        ignore_nodata (boolean): If true, any pixels that are equal to
            ``signal_path_band``'s nodata value are not included when
            averaging the convolution filter.
        normalize_kernel (boolean): If true, the result is divided by the
            sum of the kernel.
        work_queue (Queue): will contain (signal_offset, kernel_offset)
            tuples that can be used to read raster blocks directly using
            GDAL ReadAsArray(**offset). Indicates the block to operate on.
        write_queue (Queue): mechanism to pass result back to the writer
            contains a (index_dict, result, mask_result,
                 left_index_raster, right_index_raster,
                 top_index_raster, bottom_index_raster,
                 left_index_result, right_index_result,
                 top_index_result, bottom_index_result) tuple that's used
            for writing and masking.

    Returns:
        None

    """
    signal_raster = gdal.OpenEx(signal_path_band[0], gdal.OF_RASTER)
    kernel_raster = gdal.OpenEx(kernel_path_band[0], gdal.OF_RASTER)
    signal_band = signal_raster.GetRasterBand(signal_path_band[1])
    kernel_band = kernel_raster.GetRasterBand(kernel_path_band[1])

    signal_raster_info = get_raster_info(signal_path_band[0])
    kernel_raster_info = get_raster_info(kernel_path_band[0])

    n_cols_signal, n_rows_signal = signal_raster_info['raster_size']
    n_cols_kernel, n_rows_kernel = kernel_raster_info['raster_size']
    signal_nodata = signal_raster_info['nodata'][0]
    kernel_nodata = kernel_raster_info['nodata'][0]

    mask_result = None  # in case no mask is needed, variable is still defined

    _signal_fft_cache = _make_fft_cache()
    _kernel_fft_cache = _make_fft_cache()
    _mask_fft_cache = _make_fft_cache()

    # calculate the kernel sum for normalization
    kernel_sum = 0.0
    for _, kernel_block in iterblocks(kernel_path_band):
        if kernel_nodata is not None and ignore_nodata:
            kernel_block[numpy.isclose(kernel_block, kernel_nodata)] = 0.0
        kernel_sum += numpy.sum(kernel_block)

    while True:
        payload = work_queue.get()
        if payload is None:
            break

        signal_offset, kernel_offset = payload

        signal_block = signal_band.ReadAsArray(**signal_offset)
        kernel_block = kernel_band.ReadAsArray(**kernel_offset)

        if signal_nodata is not None and ignore_nodata:
            # if we're ignoring nodata, we don't want to add it up in the
            # convolution, so we zero those values out
            signal_nodata_mask = numpy.isclose(signal_block, signal_nodata)
            signal_block[signal_nodata_mask] = 0.0

        left_index_raster = (
            signal_offset['xoff'] - n_cols_kernel // 2 +
            kernel_offset['xoff'])
        right_index_raster = (
            signal_offset['xoff'] - n_cols_kernel // 2 +
            kernel_offset['xoff'] + signal_offset['win_xsize'] +
            kernel_offset['win_xsize'] - 1)
        top_index_raster = (
            signal_offset['yoff'] - n_rows_kernel // 2 +
            kernel_offset['yoff'])
        bottom_index_raster = (
            signal_offset['yoff'] - n_rows_kernel // 2 +
            kernel_offset['yoff'] + signal_offset['win_ysize'] +
            kernel_offset['win_ysize'] - 1)

        # it's possible that the piece of the integrating kernel
        # doesn't affect the final result, if so we should skip
        if (right_index_raster < 0 or
                bottom_index_raster < 0 or
                left_index_raster > n_cols_signal or
                top_index_raster > n_rows_signal):
            continue

        if kernel_nodata is not None and ignore_nodata:
            kernel_block[numpy.isclose(kernel_block, kernel_nodata)] = 0.0

        if normalize_kernel:
            kernel_block /= kernel_sum

        # determine the output convolve shape
        shape = (
            numpy.array(signal_block.shape) +
            numpy.array(kernel_block.shape) - 1)

        # add zero padding so FFT is fast
        fshape = [_next_regular(int(d)) for d in shape]

        signal_fft = _signal_fft_cache(
            fshape, signal_offset['xoff'], signal_offset['yoff'],
            signal_block)
        kernel_fft = _kernel_fft_cache(
            fshape, kernel_offset['xoff'], kernel_offset['yoff'],
            kernel_block)

        # this variable determines the output slice that doesn't include
        # the padded array region made for fast FFTs.
        fslice = tuple([slice(0, int(sz)) for sz in shape])
        # classic FFT convolution
        result = numpy.fft.irfftn(signal_fft * kernel_fft, fshape)[fslice]

        # if we're ignoring nodata, we need to make a convolution of the
        # nodata mask too
        if signal_nodata is not None and ignore_nodata:
            mask_fft = _mask_fft_cache(
                fshape, signal_offset['xoff'], signal_offset['yoff'],
                numpy.where(signal_nodata_mask, 0.0, 1.0))
            mask_result = numpy.fft.irfftn(
                mask_fft * kernel_fft, fshape)[fslice]

        left_index_result = 0
        right_index_result = result.shape[1]
        top_index_result = 0
        bottom_index_result = result.shape[0]

        # we might abut the edge of the raster, clip if so
        if left_index_raster < 0:
            left_index_result = -left_index_raster
            left_index_raster = 0
        if top_index_raster < 0:
            top_index_result = -top_index_raster
            top_index_raster = 0
        if right_index_raster > n_cols_signal:
            right_index_result -= right_index_raster - n_cols_signal
            right_index_raster = n_cols_signal
        if bottom_index_raster > n_rows_signal:
            bottom_index_result -= (
                bottom_index_raster - n_rows_signal)
            bottom_index_raster = n_rows_signal

        # Add result to current output to account for overlapping edges
        index_dict = {
            'xoff': left_index_raster,
            'yoff': top_index_raster,
            'win_xsize': right_index_raster-left_index_raster,
            'win_ysize': bottom_index_raster-top_index_raster
        }

        write_queue.put(
            (index_dict, result, mask_result,
             left_index_raster, right_index_raster,
             top_index_raster, bottom_index_raster,
             left_index_result, right_index_result,
             top_index_result, bottom_index_result))

    # Indicates worker has terminated
    write_queue.put(None)


def _assert_is_valid_pixel_size(target_pixel_size):
    """Return true if ``target_pixel_size`` is a valid 2 element sequence.

    Raises ValueError if not a two element list/tuple and/or the values in
        the sequence are not numerical.

    """
    def _is_number(x):
        """Return true if x is a number."""
        try:
            if isinstance(x, basestring):
                return False
            float(x)
            return True
        except (ValueError, TypeError):
            return False

    if not isinstance(target_pixel_size, (list, tuple)):
        raise ValueError(
            "target_pixel_size is not a tuple, its value was '%s'",
            repr(target_pixel_size))

    if (len(target_pixel_size) != 2 or
            not all([_is_number(x) for x in target_pixel_size])):
        raise ValueError(
            "Invalid value for `target_pixel_size`, expected two numerical "
            "elements, got: %s", repr(target_pixel_size))
    return True<|MERGE_RESOLUTION|>--- conflicted
+++ resolved
@@ -2055,15 +2055,9 @@
 
     last_time = time.time()
     LOGGER.info("build shapely polygon list")
-<<<<<<< HEAD
-
-    if not bounding_box:
-        bounding_box = [float('-inf'), float('-inf'), float('inf'), float('inf')]
-
-=======
+
     if bounding_box is None:
         bounding_box = get_vector_info(vector_path)['bounding_box']
->>>>>>> 646b893c
     bounding_box = shapely.prepared.prep(shapely.geometry.box(*bounding_box))
 
     # As much as I want this to be in a comprehension, a comprehension version
@@ -2074,19 +2068,6 @@
         shapely_polygon_lookup[poly_feat.GetFID()] = (
             shapely.wkb.loads(poly_feat.GetGeometryRef().ExportToWkb()))
 
-<<<<<<< HEAD
-    LOGGER.info("build shapely rtree index for %s geometries",
-                len(shapely_polygon_lookup))
-
-    # Using the stream generator causes a bunch of low-level windows exceptions
-    # to be printed when using faulthandler.  There does not appear to be a
-    # solution for this.  See https://github.com/Toblerity/rtree/issues/80
-    poly_rtree_index = rtree.index.Index(
-        ((poly_fid, poly.bounds, None)
-          for poly_fid, poly in shapely_polygon_lookup.items()
-          if bounding_box.intersects(poly)),
-        interleaved=True)  # (xmin, ymin, xmax, ymax)
-=======
     LOGGER.info("build shapely rtree index")
     r_tree_index_stream = [
         (poly_fid, poly.bounds, None)
@@ -2097,7 +2078,6 @@
     else:
         LOGGER.warn("no polygons intersected the bounding box")
         return []
->>>>>>> 646b893c
 
     vector_layer = None
     vector = None
