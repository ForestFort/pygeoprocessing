"""__init__ module for pygeprocessing, imports all the geoprocessing functions
    into the pygeoprocessing namespace"""
from __future__ import absolute_import

import natcap.versioner
__version__ = natcap.versioner.get_version('pygeoprocessing')

import logging
import types
import sys

<<<<<<< HEAD
from geoprocessing import *
from geoprocessing_core import calculate_slope

__all__ = []
for attrname in dir(geoprocessing):
    if type(getattr(geoprocessing, attrname)) is types.FunctionType:
        __all__.append(attrname)
=======
from . import geoprocessing
from .geoprocessing_core import calculate_slope
>>>>>>> f06f0ea5

LOGGER = logging.getLogger('pygeoprocessing')
LOGGER.setLevel(logging.DEBUG)


__all__ = ['calculate_slope']
for attrname in dir(geoprocessing):
    attribute = getattr(geoprocessing, attrname)
    if type(attribute) is types.FunctionType:
        __all__.append(attrname)
        setattr(sys.modules['pygeoprocessing'], attrname, attribute)<|MERGE_RESOLUTION|>--- conflicted
+++ resolved
@@ -9,26 +9,15 @@
 import types
 import sys
 
-<<<<<<< HEAD
-from geoprocessing import *
-from geoprocessing_core import calculate_slope
-
-__all__ = []
-for attrname in dir(geoprocessing):
-    if type(getattr(geoprocessing, attrname)) is types.FunctionType:
-        __all__.append(attrname)
-=======
 from . import geoprocessing
 from .geoprocessing_core import calculate_slope
->>>>>>> f06f0ea5
 
 LOGGER = logging.getLogger('pygeoprocessing')
 LOGGER.setLevel(logging.DEBUG)
 
-
 __all__ = ['calculate_slope']
 for attrname in dir(geoprocessing):
     attribute = getattr(geoprocessing, attrname)
-    if type(attribute) is types.FunctionType:
+    if isinstance(attribute, types.FunctionType):
         __all__.append(attrname)
         setattr(sys.modules['pygeoprocessing'], attrname, attribute)